import folium
import json
import pandas as pd
import vincent

county_data = r'data/us_county_data.csv'
county_geo = r'data/us-counties.json'
state_geo = r'data/us-states.json'
state_unemployment = r'data/US_Unemployment_Oct2012.csv'

#We want to map the county codes we have in our geometry to those in the
#county_data file, which contains additional rows we don't need
with open(county_geo, 'r') as f:
    get_id = json.load(f)

county_codes = [x['id'] for x in get_id['features']]
county_df = pd.DataFrame({'FIPS_Code': county_codes}, dtype=str)

#Read into Dataframe, cast to string for consistency
df = pd.read_csv(county_data, na_values=[' '])
df['FIPS_Code'] = df['FIPS_Code'].astype(str)

#Perform an inner join, pad NA's with data from nearest county
merged = pd.merge(df, county_df, on='FIPS_Code', how='inner')
merged = merged.fillna(method='pad')

<<<<<<< HEAD
map = folium.Map(location=[39.8282, -98.5795], zoom_start=4)
map.geo_json(county_geo, data=merged,
             columns=['FIPS_Code', 'Unemployed_2011'], key_on='feature.id',
             fill_color='YlGnBu', line_opacity=0.4,
             quantize_range=[0, 5000])
=======
#Number of employed with auto scale
map = folium.Map(location=[48, -102], zoom_start=3)
map.geo_json(geo_path=county_geo, data=merged,
             columns=['FIPS_Code', 'Employed_2011'], key_on='feature.id',
             fill_color='YlOrRd', fill_opacity=0.7, line_opacity=0.2)
map.create_map()

#Unemployment with custom defined scale
map = folium.Map(location=[40, -99], zoom_start=4)
map.geo_json(geo_path=county_geo, data=merged,
             columns=['FIPS_Code', 'Unemployment_rate_2011'],
             key_on='feature.id',
             threshold_scale=[0, 5, 7, 9, 11, 13],
             fill_color='YlGnBu', line_opacity=0.3,
             legend_name='Unemployment Rate 2011 (%)')
>>>>>>> c563bae3
map.create_map()<|MERGE_RESOLUTION|>--- conflicted
+++ resolved
@@ -24,13 +24,6 @@
 merged = pd.merge(df, county_df, on='FIPS_Code', how='inner')
 merged = merged.fillna(method='pad')
 
-<<<<<<< HEAD
-map = folium.Map(location=[39.8282, -98.5795], zoom_start=4)
-map.geo_json(county_geo, data=merged,
-             columns=['FIPS_Code', 'Unemployed_2011'], key_on='feature.id',
-             fill_color='YlGnBu', line_opacity=0.4,
-             quantize_range=[0, 5000])
-=======
 #Number of employed with auto scale
 map = folium.Map(location=[48, -102], zoom_start=3)
 map.geo_json(geo_path=county_geo, data=merged,
@@ -46,5 +39,4 @@
              threshold_scale=[0, 5, 7, 9, 11, 13],
              fill_color='YlGnBu', line_opacity=0.3,
              legend_name='Unemployment Rate 2011 (%)')
->>>>>>> c563bae3
 map.create_map()