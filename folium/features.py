--- conflicted
+++ resolved
@@ -379,7 +379,7 @@
                     )
                     {% if this.tooltip %}
                     .bindTooltip(function(layer){
-<<<<<<< HEAD
+
                     {% if this.tooltip.fields %}
                     let fields = {{ this.tooltip.fields }};
                         {% if this.tooltip.aliases %}
@@ -402,30 +402,6 @@
                         return String(`{{ this.tooltip.text.__str__() }}`)
                     {% endif %}
                     },{sticky: {{ this.tooltip.sticky.__str__().lower() }}})
-=======
-                        {% if this.tooltip.fields %}
-                        let fields = {{ this.tooltip.fields }};
-                            {% if this.tooltip.aliases %}
-                        let aliases = {{ this.tooltip.aliases }};
-                            {% endif %}
-                        return String(
-                            fields.map(
-                            columnname=>
-                                `{% if this.tooltip.labels %}
-                                <strong>{% if this.tooltip.aliases %}${aliases[fields.indexOf(columnname)]
-                                    {% if this.tooltip.toLocaleString %}.toLocaleString(){% endif %}}
-                                {% else %}
-                                ${ columnname{% if this.tooltip.toLocaleString %}.toLocaleString(){% endif %}}
-                                {% endif %}</strong>:
-                                {% endif %}
-                                ${ layer.feature.properties[columnname]
-                                {% if this.tooltip.toLocaleString %}.toLocaleString(){% endif %} }`
-                            ).join('<br>'))
-                        {% else %}
-                            return String(`{{ this.tooltip.text.__str__() }}`)
-                        {% endif %}
-                        },{sticky: {{ this.tooltip.sticky.__str__().lower() }}})
->>>>>>> 90d7de9d
                     {% endif %}
                     .addTo({{this._parent.get_name()}});
                 {{this.get_name()}}.setStyle(function(feature) {return feature.properties.style;});
@@ -466,20 +442,13 @@
         self.highlight_function = highlight_function or (lambda x: {})
 
         self.tooltip = tooltip
-<<<<<<< HEAD
+
         if bool(self.tooltip) & bool(self.tooltip.fields):
             keys = self.data['features'][0]['properties'].keys()
             for value in list(self.tooltip.fields):
                 assert value in keys, "The value "+value.__str__() + \
                                        " is not available in " + \
                                         "the values " + keys.__str__()
-=======
-        if self.tooltip:
-            if self.tooltip.fields:
-                keys = tuple(self.data['features'][0]['properties'].keys())
-                for value in list(self.tooltip.fields):
-                    assert value in keys, value.__str__()+" is not available in "+keys.__str__()
->>>>>>> 90d7de9d
 
         self.smooth_factor = smooth_factor
 
@@ -716,7 +685,6 @@
         self.className = class_name
 
 
-<<<<<<< HEAD
 class Tooltip():
     """
     Creates a Tooltip object for adding to features to display text as a
@@ -748,46 +716,13 @@
         float truncation for the US, etc.
         *Available for most of JavaScript's primitive types (any data you'll
         serve into the template).
-=======
-class Tooltip:
-    """
-    Creates a Tooltip object for adding to features to display text as a property a Map by executing a javascript
-    function when hovering the cursor over each feature.
-
-    Parameters
-    ----------
-        fields: list or tuple.
-            Labels of the GeoJson 'properties' or GeoPandas GeodataFrame columns you'd like to display.
-        aliases: list or tuple
-            Optional 'aliases' you'd like to display the each field name as, to describe the data in the tooltip.
-            *Must consist of strings, and be of the same length as fields.
-        text: str
-            Pass the same string as a tooltip for every value in the GeoJson object, I.e. "Click for more info."
-            *May not be passed if fields is not None
-        labels: boolean True or False
-            True or False value indicating if you'd like the the field names or aliases to display to the left of
-            the value in bold.
-            *Defaults to True.
-        sticky: boolean True or False
-            True or False value indicating if you'd like the tooltip to 'sticky' with the mouse cursor as it moves.
-            *If False, the tooltip will place statically in the centroid of the feature.
-            *Defaults to True
-        toLocaleString: boolean True or False
-            This will use JavaScript's .toLocaleString() to format 'clean' values as strings for the user's
-            location; i.e. 1,000,000.00 comma separators, float truncation for the US, etc.
-            *Available for most of JavaScript's primitive types (any data you'll serve into the template)
->>>>>>> 90d7de9d
 
     Examples
     --------
     # Provide fields and aliases
     >>> Tooltip(fields=['CNTY_NM','census-pop-2015','census-md-income-2015'],
-<<<<<<< HEAD
                 aliases=['County','2015 Census Population',
                         '2015 Median Income'],
-=======
-                aliases=['County','2015 Census Population','2015 Median Income'],
->>>>>>> 90d7de9d
                 labels=True,
                 sticky=False,
                 toLocaleString=True)
@@ -796,7 +731,7 @@
     # Provide only text.
     >>> Tooltip(text="Click for more info.", sticky=True)
     """
-<<<<<<< HEAD
+
     def __init__(self, fields=None, text=None, aliases=None, labels=True,
                  sticky=True, toLocaleString=False):
         if fields:
@@ -812,19 +747,6 @@
         assert any((fields, text)), "Please choose either fields or text."
         assert isinstance(toLocaleString, bool), "toLocaleString must be " \
                                                  "boolean."
-=======
-    def __init__(self, fields=None, text=None, aliases=None, labels=True, sticky=True, toLocaleString=False):
-        if fields:
-            assert isinstance(fields, (list, tuple)), "Please pass a list or tuple to Fields."
-        if bool(fields) & bool(aliases):
-            assert isinstance(aliases, (list, tuple))
-            assert len(fields) == len(aliases), "Fields and Aliases must have the same length."
-        assert isinstance(labels, bool), "This field requires a boolean True or False value."
-        assert isinstance(sticky, bool), "This field requires a boolean True or False value."
-        assert not all((fields, text)), "Please choose either fields or text."
-        assert any((fields, text)), "Please choose either fields or text."
-        assert isinstance(toLocaleString, bool), "toLocaleString must be either True or False"
->>>>>>> 90d7de9d
         self.fields = fields
         self.aliases = aliases
         self.text = text
@@ -836,10 +758,6 @@
         else:
             self.result = self.text
 
-<<<<<<< HEAD
-
-=======
->>>>>>> 90d7de9d
 class LatLngPopup(MacroElement):
     """
     When one clicks on a Map that contains a LatLngPopup,
