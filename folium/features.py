--- conflicted
+++ resolved
@@ -23,18 +23,11 @@
     image_to_url,
     none_max,
     none_min,
-<<<<<<< HEAD
     get_obj_in_upper_tree,
+    camelize,
     parse_options,
 )
 from folium.vector_layers import PolyLine, path_options
-=======
-    camelize,
-    get_obj_in_upper_tree
-)
-
-from folium.vector_layers import PolyLine
->>>>>>> 8c0b9e0e
 
 from jinja2 import Template
 
@@ -441,16 +434,9 @@
         {% endmacro %}
         """)  # noqa
 
-<<<<<<< HEAD
     def __init__(self, data, style_function=None, highlight_function=None,  # noqa
                  name=None, overlay=True, control=True, show=True,
-                 smooth_factor=None, tooltip=None, embed=True):
-=======
-    def __init__(self, data, style_function=None, name=None,
-                 overlay=True, control=True, show=True,
-                 smooth_factor=None, highlight_function=None, tooltip=None,
-                 popup=None):
->>>>>>> 8c0b9e0e
+                 smooth_factor=None, tooltip=None, embed=True, popup=None):
         super(GeoJson, self).__init__(name=name, overlay=overlay,
                                       control=control, show=show)
         self._name = 'GeoJson'
@@ -508,7 +494,19 @@
             raise ValueError('Cannot render objects with any missing geometries'
                              ': {!r}'.format(data))
 
-<<<<<<< HEAD
+        # self._validate_function(self.style_function, 'style_function')
+        # self._validate_function(self.highlight_function, 'highlight_function')
+
+        if isinstance(tooltip, (GeoJsonTooltip, Tooltip)):
+            self.add_child(tooltip)
+        elif tooltip is not None:
+            self.add_child(Tooltip(tooltip))
+        if popup is not None:
+            self.add_child(popup)
+
+        self.parent_map = None
+        self.json = None
+
     def convert_to_feature_collection(self):
         """Convert data into a FeatureCollection if it is not already."""
         if self.data['type'] == 'FeatureCollection':
@@ -524,20 +522,6 @@
             # Catch case when GeoJSON is just a geometry.
             self.data = {'type': 'Feature', 'geometry': self.data}
         self.data = {'type': 'FeatureCollection', 'features': [self.data]}
-=======
-        self._validate_function(self.style_function, 'style_function')
-        self._validate_function(self.highlight_function, 'highlight_function')
-
-        if isinstance(tooltip, (GeoJsonTooltip, Tooltip)):
-            self.add_child(tooltip)
-        elif tooltip is not None:
-            self.add_child(Tooltip(tooltip))
-        if popup is not None:
-            self.add_child(popup)
-
-        self.parent_map = None
-        self.json = None
->>>>>>> 8c0b9e0e
 
     def _validate_function(self, func, name):
         """
@@ -1022,39 +1006,6 @@
     >>> GeoJsonTooltip(fields=('CNTY_NM',), labels=False, sticky=False)
     """
     _template = Template(u"""
-<<<<<<< HEAD
-        {% macro script(this, kwargs) %}
-        {{ this._parent.get_name() }}.bindTooltip(
-            function(layer){
-            // Convert non-primitive to String.
-            let handleObject = (feature)=>typeof(feature)=='object' ? JSON.stringify(feature) : feature;
-            let fields = {{ this.fields|tojson }};
-            {%- if this.aliases %}
-            let aliases = {{ this.aliases|tojson }};
-            {%- endif %}
-            return '<table{% if this.style %} style={{ this.style|tojson }}{% endif%}>' +
-            String(
-                fields.map(
-                columnname=>
-                    `<tr style="text-align: left;">{% if this.labels %}
-                    <th style="padding: 4px; padding-right: 10px;">{% if this.aliases %}
-                        ${aliases[fields.indexOf(columnname)]
-                        {% if this.localize %}.toLocaleString(){% endif %}}
-                    {% else %}
-                    ${ columnname{% if this.localize %}.toLocaleString(){% endif %}}
-                    {% endif %}</th>
-                    {% endif %}
-                    <td style="padding: 4px;">${handleObject(layer.feature.properties[columnname])
-                    {% if this.localize %}.toLocaleString(){% endif %}}</td></tr>`
-                ).join(''))
-                +'</table>'
-            }, {{ this.options|tojson }});
-        {% endmacro %}
-        """)
-
-    def __init__(self, fields, aliases=None, labels=True,
-                 localize=False, style=None, sticky=True, **kwargs):
-=======
     {% macro script(this, kwargs) %}
     {{ this._parent.get_name() }}.bindTooltip(""" + GeoJsonDetail.base_template +
                          u""",{{ this.tooltip_options | tojson | safe }})
@@ -1063,7 +1014,6 @@
 
     def __init__(self, fields, aliases=None, labels=True, vegalite=None, map_key=None, data_key=None,
                  localize=False, style=None, class_name='foliumtooltip', sticky=True, **kwargs):
->>>>>>> 8c0b9e0e
         super(GeoJsonTooltip, self).__init__(
             fields=fields, aliases=aliases, labels=labels, localize=localize,
             vegalite=vegalite, map_key=map_key, data_key=data_key, class_name=class_name,
