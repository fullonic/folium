# -*- coding: utf-8 -*-

"""
Leaflet GeoJson and miscellaneous features.

"""

import json
import warnings
import functools
import operator

from branca.colormap import LinearColormap, StepColormap
from branca.element import (Element, Figure, JavascriptLink, MacroElement, CssLink)
from branca.utilities import color_brewer

from folium.folium import Map
from folium.map import FeatureGroup, Icon, Layer, Marker, Tooltip
from folium.utilities import (
    validate_locations,
    _parse_size,
    get_bounds,
    image_to_url,
    none_max,
    none_min,
<<<<<<< HEAD
=======
    get_obj_in_upper_tree,
    camelize,
>>>>>>> 6ee1cf78
    parse_options,
    camelize,
    get_obj_in_upper_tree,
)

from folium.vector_layers import PolyLine, path_options


from jinja2 import Template

import numpy as np

import requests


class RegularPolygonMarker(Marker):
    """
    Custom markers using the Leaflet Data Vis Framework.

    Parameters
    ----------
    location: tuple or list
        Latitude and Longitude of Marker (Northing, Easting)
    number_of_sides: int, default 4
        Number of polygon sides
    rotation: int, default 0
        Rotation angle in degrees
    radius: int, default 15
        Marker radius, in pixels
    popup: string or Popup, optional
        Input text or visualization for object displayed when clicking.
    tooltip: str or folium.Tooltip, optional
        Display a text when hovering over the object.
    **kwargs:
        See vector layers path_options for additional arguments.

    https://humangeo.github.io/leaflet-dvf/

    """

    _template = Template(
        u"""
        {% macro script(this, kwargs) %}
            var {{ this.get_name() }} = new L.RegularPolygonMarker(
                {{ this.location|tojson }},
                {{ this.options|tojson }}
            ).addTo({{ this._parent.get_name() }});
        {% endmacro %}
        """
    )

    def __init__(
        self,
        location,
        number_of_sides=4,
        rotation=0,
        radius=15,
        popup=None,
        tooltip=None,
        **kwargs
    ):
        super(RegularPolygonMarker, self).__init__(
            location, popup=popup, tooltip=tooltip
        )
        self._name = "RegularPolygonMarker"
        self.options = path_options(**kwargs)
        self.options.update(
            parse_options(
                number_of_sides=number_of_sides, rotation=rotation, radius=radius
            )
        )

    def render(self, **kwargs):
        """Renders the HTML representation of the element."""
        super(RegularPolygonMarker, self).render()

        figure = self.get_root()
        assert isinstance(figure, Figure), (
            "You cannot render this Element " "if it is not in a Figure."
        )

        figure.header.add_child(
            JavascriptLink(
                "https://cdnjs.cloudflare.com/ajax/libs/leaflet-dvf/0.3.0/leaflet-dvf.markers.min.js"
            ),
            # noqa
            name="dvf_js",
        )


class Vega(Element):
    """
    Creates a Vega chart element.

    Parameters
    ----------
    data: JSON-like str or object
        The Vega description of the chart.
        It can also be any object that has a method `to_json`,
        so that you can (for instance) provide a `vincent` chart.
    width: int or str, default None
        The width of the output element.
        If None, either data['width'] (if available) or '100%' will be used.
        Ex: 120, '120px', '80%'
    height: int or str, default None
        The height of the output element.
        If None, either data['width'] (if available) or '100%' will be used.
        Ex: 120, '120px', '80%'
    left: int or str, default '0%'
        The horizontal distance of the output with respect to the parent
        HTML object. Ex: 120, '120px', '80%'
    top: int or str, default '0%'
        The vertical distance of the output with respect to the parent
        HTML object. Ex: 120, '120px', '80%'
    position: str, default 'relative'
        The `position` argument that the CSS shall contain.
        Ex: 'relative', 'absolute'

    """

    _template = Template(u"")

    def __init__(
        self, data, width=None, height=None, left="0%", top="0%", position="relative"
    ):
        super(Vega, self).__init__()
        self._name = "Vega"
        self.data = data.to_json() if hasattr(data, "to_json") else data
        if isinstance(self.data, str):
            self.data = json.loads(self.data)

        # Size Parameters.
        self.width = _parse_size(
            self.data.get("width", "100%") if width is None else width
        )
        self.height = _parse_size(
            self.data.get("height", "100%") if height is None else height
        )
        self.left = _parse_size(left)
        self.top = _parse_size(top)
        self.position = position

    def render(self, **kwargs):
        """Renders the HTML representation of the element."""
        self.json = json.dumps(self.data)

        self._parent.html.add_child(
            Element(
                Template(
                    """
            <div id="{{this.get_name()}}"></div>
            """
                ).render(this=self, kwargs=kwargs)
            ),
            name=self.get_name(),
        )

        self._parent.script.add_child(
            Element(
                Template(
                    """
            vega_parse({{this.json}},{{this.get_name()}});
            """
                ).render(this=self)
            ),
            name=self.get_name(),
        )

        figure = self.get_root()
        assert isinstance(figure, Figure), (
            "You cannot render this Element " "if it is not in a Figure."
        )

        figure.header.add_child(
            Element(
                Template(
                    """
            <style> #{{this.get_name()}} {
                position : {{this.position}};
                width : {{this.width[0]}}{{this.width[1]}};
                height: {{this.height[0]}}{{this.height[1]}};
                left: {{this.left[0]}}{{this.left[1]}};
                top: {{this.top[0]}}{{this.top[1]}};
            </style>
            """
                ).render(this=self, **kwargs)
            ),
            name=self.get_name(),
        )

        figure.header.add_child(
            JavascriptLink(
                "https://cdnjs.cloudflare.com/ajax/libs/d3/3.5.5/d3.min.js"
            ),  # noqa
            name="d3",
        )

        figure.header.add_child(
            JavascriptLink(
                "https://cdnjs.cloudflare.com/ajax/libs/vega/1.4.3/vega.min.js"
            ),  # noqa
            name="vega",
        )

        figure.header.add_child(
            JavascriptLink("https://code.jquery.com/jquery-2.1.0.min.js"), name="jquery"
        )

        figure.script.add_child(
            Template(
                """function vega_parse(spec, div) {
            vg.parse.spec(spec, function(chart) { chart({el:div}).update(); });}"""
            ),  # noqa
            name="vega_parse",
        )


class VegaLite(Element):
    """
    Creates a Vega-Lite chart element.

    Parameters
    ----------
    data: JSON-like str or object
        The Vega-Lite description of the chart.
        It can also be any object that has a method `to_json`,
        so that you can (for instance) provide an `Altair` chart.
    width: int or str, default None
        The width of the output element.
        If None, either data['width'] (if available) or '100%' will be used.
        Ex: 120, '120px', '80%'
    height: int or str, default None
        The height of the output element.
        If None, either data['width'] (if available) or '100%' will be used.
        Ex: 120, '120px', '80%'
    left: int or str, default '0%'
        The horizontal distance of the output with respect to the parent
        HTML object. Ex: 120, '120px', '80%'
    top: int or str, default '0%'
        The vertical distance of the output with respect to the parent
        HTML object. Ex: 120, '120px', '80%'
    position: str, default 'relative'
        The `position` argument that the CSS shall contain.
        Ex: 'relative', 'absolute'

    """

    _template = Template(u"")

    def __init__(
        self, data, width=None, height=None, left="0%", top="0%", position="relative"
    ):
        super(self.__class__, self).__init__()
        self._name = "VegaLite"
        self.data = data.to_json() if hasattr(data, "to_json") else data
        if isinstance(self.data, str):
            self.data = json.loads(self.data)

        self.json = json.dumps(self.data)

        # Size Parameters.
        self.width = _parse_size(
            self.data.get("width", "100%") if width is None else width
        )
        self.height = _parse_size(
            self.data.get("height", "100%") if height is None else height
        )
        self.left = _parse_size(left)
        self.top = _parse_size(top)
        self.position = position

    def render(self, **kwargs):
        """Renders the HTML representation of the element."""
        vegalite_major_version = self._get_vegalite_major_versions(self.data)

        self._parent.html.add_child(
            Element(
                Template(
                    """
            <div id="{{this.get_name()}}"></div>
            """
                ).render(this=self, kwargs=kwargs)
            ),
            name=self.get_name(),
        )

        figure = self.get_root()
        assert isinstance(figure, Figure), (
            "You cannot render this Element " "if it is not in a Figure."
        )

        figure.header.add_child(
            Element(
                Template(
                    """
            <style> #{{this.get_name()}} {
                position : {{this.position}};
                width : {{this.width[0]}}{{this.width[1]}};
                height: {{this.height[0]}}{{this.height[1]}};
                left: {{this.left[0]}}{{this.left[1]}};
                top: {{this.top[0]}}{{this.top[1]}};
            </style>
            """
                ).render(this=self, **kwargs)
            ),
            name=self.get_name(),
        )

        if vegalite_major_version == "1":
            self._embed_vegalite_v1(figure)
        elif vegalite_major_version == "2":
            self._embed_vegalite_v2(figure)
        elif vegalite_major_version == "3":
            self._embed_vegalite_v3(figure)
        else:
            # Version 2 is assumed as the default, if no version is given in the schema.
            self._embed_vegalite_v2(figure)

    def _get_vegalite_major_versions(self, spec):
        try:
            schema = spec["$schema"]
        except KeyError:
            major_version = None
        else:
            major_version = schema.split("/")[-1].split(".")[0].lstrip("v")

        return major_version

    def _embed_vegalite_v3(self, figure):
        self._vega_embed()

        figure.header.add_child(
            JavascriptLink("https://cdn.jsdelivr.net/npm/vega@4"), name="vega"
        )
        figure.header.add_child(
            JavascriptLink("https://cdn.jsdelivr.net/npm/vega-lite@3"), name="vega-lite"
        )
        figure.header.add_child(
            JavascriptLink("https://cdn.jsdelivr.net/npm/vega-embed@3"),
            name="vega-embed",
        )

    def _embed_vegalite_v2(self, figure):
        self._vega_embed()

        figure.header.add_child(
            JavascriptLink("https://cdn.jsdelivr.net/npm/vega@3"), name="vega"
        )
        figure.header.add_child(
            JavascriptLink("https://cdn.jsdelivr.net/npm/vega-lite@2"), name="vega-lite"
        )
        figure.header.add_child(
            JavascriptLink("https://cdn.jsdelivr.net/npm/vega-embed@3"),
            name="vega-embed",
        )

    def _vega_embed(self):
        self._parent.script.add_child(
            Element(
                Template(
                    """
                    vegaEmbed({{this.get_name()}}, {{this.json}})
                        .then(function(result) {})
                        .catch(console.error);
                """
                ).render(this=self)
            ),
            name=self.get_name(),
        )

    def _embed_vegalite_v1(self, figure):
        self._parent.script.add_child(
            Element(
                Template(
                    """
                    var embedSpec = {
                        mode: "vega-lite",
                        spec: {{this.json}}
                    };
                    vg.embed(
                        {{this.get_name()}}, embedSpec, function(error, result) {}
                    );
                """
                ).render(this=self)
            ),
            name=self.get_name(),
        )

        figure.header.add_child(
            JavascriptLink("https://d3js.org/d3.v3.min.js"), name="d3"
        )
        figure.header.add_child(
            JavascriptLink("https://cdnjs.cloudflare.com/ajax/libs/vega/2.6.5/vega.js"),
            name="vega",
        )  # noqa
        figure.header.add_child(
            JavascriptLink(
                "https://cdnjs.cloudflare.com/ajax/libs/vega-lite/1.3.1/vega-lite.js"
            ),
            name="vega-lite",
        )  # noqa
        figure.header.add_child(
            JavascriptLink(
                "https://cdnjs.cloudflare.com/ajax/libs/vega-embed/2.2.0/vega-embed.js"
            ),
            name="vega-embed",
        )  # noqa


class GeoJson(Layer):
    """
    Creates a GeoJson object for plotting into a Map.

    Parameters
    ----------
    data: file, dict or str.
        The GeoJSON data you want to plot.
        * If file, then data will be read in the file and fully
        embedded in Leaflet's JavaScript.
        * If dict, then data will be converted to JSON and embedded
        in the JavaScript.
        * If str, then data will be passed to the JavaScript as-is.
    style_function: function, default None
        Function mapping a GeoJson Feature to a style dict.
    highlight_function: function, default None
        Function mapping a GeoJson Feature to a style dict for mouse events.
    name : string, default None
        The name of the Layer, as it will appear in LayerControls
    overlay : bool, default True
        Adds the layer as an optional overlay (True) or the base layer (False).
    control : bool, default True
        Whether the Layer will be included in LayerControls
    show: bool, default True
        Whether the layer will be shown on opening (only for overlays).
    smooth_factor: float, default None
        How much to simplify the polyline on each zoom level. More means
        better performance and smoother look, and less means more accurate
        representation. Leaflet defaults to 1.0.
    tooltip: GeoJsonTooltip, Tooltip or str, default None
        Display a text when hovering over the object. Can utilize the data,
        see folium.GeoJsonTooltip for info on how to do that.
    embed: bool, default True
        Whether to embed the data in the html file or not. Note that disabling
        embedding is only supported if you provide a file link or URL.

    Examples
    --------
    >>> # Providing filename that shall be embedded.
    >>> GeoJson('foo.json')
    >>> # Providing filename that shall not be embedded.
    >>> GeoJson('foo.json', embed=False)
    >>> # Providing dict.
    >>> GeoJson(json.load(open('foo.json')))
    >>> # Providing string.
    >>> GeoJson(open('foo.json').read())

    >>> # Provide a style_function that color all states green but Alabama.
    >>> style_function = lambda x: {'fillColor': '#0000ff' if
    ...                             x['properties']['name']=='Alabama' else
    ...                             '#00ff00'}
    >>> GeoJson(geojson, style_function=style_function)

    """

    _template = Template(
        u"""
        {% macro script(this, kwargs) %}
        {%- if this.style %}
        function {{ this.get_name() }}_styler(feature) {
            switch({{ this.feature_identifier }}) {
                {%- for style, ids_list in this.style_map.items() if not style == 'default' %}
                {% for id_val in ids_list %}case {{ id_val|tojson }}: {% endfor %}
                    return {{ style }};
                {%- endfor %}
                default:
                    return {{ this.style_map['default'] }};
            }
        }
        {%- endif %}
        {%- if this.highlight %}
        function {{ this.get_name() }}_highlighter(feature) {
            switch({{ this.feature_identifier }}) {
                {%- for style, ids_list in this.highlight_map.items() if not style == 'default' %}
                {% for id_val in ids_list %}case {{ id_val|tojson }}: {% endfor %}
                    return {{ style }};
                {%- endfor %}
                default:
                    return {{ this.highlight_map['default'] }};
            }
        }
        {%- endif %}
        function {{this.get_name()}}_onEachFeature(feature, layer) {
            layer.on({
                {%- if this.highlight %}
                mouseout: function(e) {
                    {{ this.get_name() }}.resetStyle(e.target);
                },
                mouseover: function(e) {
                    e.target.setStyle({{ this.get_name() }}_highlighter(e.target.feature));
                },
                {%- endif %}
                click: function(e) {
                    {% if this.popup %}
                    layer.bindPopup(feature.properties.popupContent);
                    {% else %}
                    {{ this.parent_map.get_name() }}.fitBounds(e.target.getBounds());
                    {% endif %}
                }
            });
        };
        var {{ this.get_name() }} = L.geoJson(null, {
            {% if this.circle_marker %}
            pointToLayer: function(feature, latlng) {
            var options = {{ this.circle_marker.options|tojson }};
              return L.circleMarker(latlng, options);
            },
            {% endif %}
            {%- if this.smooth_factor is not none  %}
                smoothFactor: {{ this.smooth_factor|tojson }},
            {%- endif %}
                onEachFeature: {{ this.get_name() }}_onEachFeature,
            {% if this.style %}
                style: {{ this.get_name() }}_styler,
            {%- endif %}
        }).addTo({{ this._parent.get_name() }});
        {%- if this.embed %}
            {{ this.get_name() }}.addData({{ this.data|tojson }});
        {%- else %}
            $.ajax({url: {{ this.embed_link|tojson }}, dataType: 'json', async: true,
                success: function(data) {
                    {{ this.get_name() }}.addData(data);
            }});
        {%- endif %}
        {% endmacro %}
        """)  # noqa

    def __init__(self, data, style_function=None, highlight_function=None,  # noqa
                 name=None, overlay=True, control=True, show=True,
<<<<<<< HEAD
                 smooth_factor=None, tooltip=None, embed=True, dynamic=None, popup=None):
=======
                 smooth_factor=None, tooltip=None, embed=True, popup=None):
>>>>>>> 6ee1cf78
        super(GeoJson, self).__init__(name=name, overlay=overlay,
                                      control=control, show=show)
        self._name = 'GeoJson'
        self.embed = embed
        self.embed_link = None
        self.json = None
        self.parent_map = None
        self.smooth_factor = smooth_factor
        self.style = style_function is not None
        self.highlight = highlight_function is not None
        if dynamic is not None:
            self.add_child(dynamic)

        self.data = self.process_data(data)

        if self.style or self.highlight:
            self.convert_to_feature_collection()
            if self.style:
                self._validate_function(style_function, "style_function")
                self.style_function = style_function
                self.style_map = {}
            if self.highlight:
                self._validate_function(highlight_function, "highlight_function")
                self.highlight_function = highlight_function
                self.highlight_map = {}
            self.feature_identifier = self.find_identifier()

        if isinstance(tooltip, (GeoJsonTooltip, Tooltip)):
            self.add_child(tooltip)
        elif tooltip is not None:
            self.add_child(Tooltip(tooltip))
        # self._validate_function(self.style_function, 'style_function')
        # self._validate_function(self.highlight_function, 'highlight_function')

        if isinstance(tooltip, (GeoJsonTooltip, Tooltip)):
            self.add_child(tooltip)
        elif tooltip is not None:
            self.add_child(Tooltip(tooltip))
        if popup is not None:
<<<<<<< HEAD
=======
            self.popup = True
>>>>>>> 6ee1cf78
            self.add_child(popup)

        self.parent_map = None
        self.json = None

    def process_data(self, data):
        """Convert an unknown data input into a geojson dictionary."""
        if isinstance(data, dict):
            self.embed = True
            return data
        elif isinstance(data, str):
            if data.lower().startswith(("http:", "ftp:", "https:")):
                if not self.embed:
                    self.embed_link = data
                return requests.get(data).json()
            elif data.lstrip()[0] in "[{":  # This is a GeoJSON inline string
                self.embed = True
                return json.loads(data)
            else:  # This is a filename
                if not self.embed:
                    self.embed_link = data
                with open(data) as f:
                    return json.loads(f.read())
        elif hasattr(data, "__geo_interface__"):
            self.embed = True
            if hasattr(data, "to_crs"):
                data = data.to_crs(epsg="4326")
            return json.loads(json.dumps(data.__geo_interface__))
        else:
            raise ValueError('Cannot render objects with any missing geometries. {!r}'.format(data))

        self.style_function = style_function or (lambda x: {})

        self.highlight = highlight_function is not None
        self.highlight_function = highlight_function or (lambda x: {})

        self.smooth_factor = smooth_factor

        self._validate_function(self.style_function, 'style_function')
        self._validate_function(self.highlight_function, 'highlight_function')




    def convert_to_feature_collection(self):
        """Convert data into a FeatureCollection if it is not already."""
        if self.data["type"] == "FeatureCollection":
            return
        if not self.embed:
            raise ValueError(
                "Data is not a FeatureCollection, but it should be to apply "
                "style or highlight. Because `embed=False` it cannot be "
                "converted into one.\nEither change your geojson data to a "
                "FeatureCollection, set `embed=True` or disable styling."
            )
        # Catch case when GeoJSON is just a single Feature or a geometry.
        if "geometry" not in self.data.keys():
            # Catch case when GeoJSON is just a geometry.
            self.data = {"type": "Feature", "geometry": self.data}
        self.data = {"type": "FeatureCollection", "features": [self.data]}

    def _validate_function(self, func, name):
        """
        Tests `self.style_function` and `self.highlight_function` to ensure
        they are functions returning dictionaries.
        """
        test_feature = self.data["features"][0]
        if not callable(func) or not isinstance(func(test_feature), dict):
            raise ValueError(
                "{} should be a function that accepts items from "
                "data['features'] and returns a dictionary.".format(name)
            )

    def find_identifier(self):
        """Find a unique identifier for each feature, create it if needed.

        According to the GeoJSON specs a feature:
         - MAY have an 'id' field with a string or numerical value.
         - MUST have a 'properties' field. The content can be any json object
           or even null.

        """
        feats = self.data["features"]
        # Each feature has an 'id' field with a unique value.
        unique_ids = set(feat.get("id", None) for feat in feats)
        if None not in unique_ids and len(unique_ids) == len(feats):
            return "feature.id"
        # Each feature has a unique string or int property.
        if all(isinstance(feat.get("properties", None), dict) for feat in feats):
            for key in feats[0]["properties"]:
                unique_values = set(
                    feat["properties"].get(key, None)
                    for feat in feats
                    if isinstance(feat["properties"].get(key, None), (str, int))
                )
                if len(unique_values) == len(feats):
                    return "feature.properties.{}".format(key)
        # We add an 'id' field with a unique value to the data.
        if self.embed:
            for i, feature in enumerate(feats):
                feature["id"] = str(i)
            return "feature.id"
        raise ValueError(
            "There is no unique identifier for each feature and because "
            "`embed=False` it cannot be added. Consider adding an `id` "
            "field to your geojson data or set `embed=True`. "
        )

    def _get_self_bounds(self):
        """
        Computes the bounds of the object itself (not including it's children)
        in the form [[lat_min, lon_min], [lat_max, lon_max]].

        """
        return get_bounds(self.data, lonlat=True)

    def render(self, **kwargs):
        self.parent_map = get_obj_in_upper_tree(self, Map)
        if self.style or self.highlight:
            mapper = GeoJsonStyleMapper(self.data, self.feature_identifier, self)
            if self.style:
                self.style_map = mapper.get_style_map(self.style_function)
            if self.highlight:
                self.highlight_map = mapper.get_highlight_map(self.highlight_function)
        super(GeoJson, self).render()


class GeoJsonStyleMapper:
    """Create dicts that map styling to GeoJson features.

    Used in the GeoJson class. Users don't have to call this class directly.
    """

    def __init__(self, data, feature_identifier, geojson_obj):
        self.data = data
        self.feature_identifier = feature_identifier
        self.geojson_obj = geojson_obj

    def get_style_map(self, style_function):
        """Return a dict that maps style parameters to features."""
        return self._create_mapping(style_function, "style")

    def get_highlight_map(self, highlight_function):
        """Return a dict that maps highlight parameters to features."""
        return self._create_mapping(highlight_function, "highlight")

    def _create_mapping(self, func, switch):
        """Internal function to create the mapping."""
        mapping = {}
        for feature in self.data["features"]:
            content = func(feature)
            if switch == "style":
                for key, value in content.items():
                    if isinstance(value, MacroElement):
                        # Make sure objects are rendered:
                        if value._parent is None:
                            value._parent = self.geojson_obj
                            value.render()
                        # Replace objects with their Javascript var names:
                        content[key] = "{{'" + value.get_name() + "'}}"
            key = self._to_key(content)
            mapping.setdefault(key, []).append(self.get_feature_id(feature))
        self._set_default_key(mapping)
        return mapping

    def get_feature_id(self, feature):
        """Return a value identifying the feature."""
        fields = self.feature_identifier.split(".")[1:]
        return functools.reduce(operator.getitem, fields, feature)

    @staticmethod
    def _to_key(d):
        """Convert dict to str and enable Jinja2 template syntax."""
        as_str = json.dumps(d, sort_keys=True)
        return as_str.replace('"{{', "{{").replace('}}"', "}}")

    @staticmethod
    def _set_default_key(mapping):
        """Replace the field with the most features with a 'default' field."""
        key_longest = sorted([(len(v), k) for k, v in mapping.items()], reverse=True)[
            0
        ][1]
        mapping["default"] = key_longest
        del mapping[key_longest]


class TopoJson(Layer):
    """
    Creates a TopoJson object for plotting into a Map.

    Parameters
    ----------
    data: file, dict or str.
        The TopoJSON data you want to plot.
        * If file, then data will be read in the file and fully
        embedded in Leaflet's JavaScript.
        * If dict, then data will be converted to JSON and embedded
        in the JavaScript.
        * If str, then data will be passed to the JavaScript as-is.
    object_path: str
        The path of the desired object into the TopoJson structure.
        Ex: 'objects.myobject'.
    style_function: function, default None
        A function mapping a TopoJson geometry to a style dict.
    name : string, default None
        The name of the Layer, as it will appear in LayerControls
    overlay : bool, default False
        Adds the layer as an optional overlay (True) or the base layer (False).
    control : bool, default True
        Whether the Layer will be included in LayerControls.
    show: bool, default True
        Whether the layer will be shown on opening (only for overlays).
    smooth_factor: float, default None
        How much to simplify the polyline on each zoom level. More means
        better performance and smoother look, and less means more accurate
        representation. Leaflet defaults to 1.0.
    tooltip: GeoJsonTooltip, Tooltip or str, default None
        Display a text when hovering over the object. Can utilize the data,
        see folium.GeoJsonTooltip for info on how to do that.

    Examples
    --------
    >>> # Providing file that shall be embeded.
    >>> TopoJson(open('foo.json'), 'object.myobject')
    >>> # Providing filename that shall not be embeded.
    >>> TopoJson('foo.json', 'object.myobject')
    >>> # Providing dict.
    >>> TopoJson(json.load(open('foo.json')), 'object.myobject')
    >>> # Providing string.
    >>> TopoJson(open('foo.json').read(), 'object.myobject')

    >>> # Provide a style_function that color all states green but Alabama.
    >>> style_function = lambda x: {'fillColor': '#0000ff' if
    ...                             x['properties']['name']=='Alabama' else
    ...                             '#00ff00'}
    >>> TopoJson(topo_json, 'object.myobject', style_function=style_function)

    """

    _template = Template(
        u"""
        {% macro script(this, kwargs) %}
            var {{ this.get_name() }}_data = {{ this.data|tojson }};
            var {{ this.get_name() }} = L.geoJson(
                topojson.feature(
                    {{ this.get_name() }}_data,
                    {{ this.get_name() }}_data.{{ this.object_path }}
                ),
                {
                {%- if this.smooth_factor is not none %}
                    smoothFactor: {{ this.smooth_factor|tojson }},
                {%- endif %}
                }
            ).addTo({{ this._parent.get_name() }});
            {{ this.get_name() }}.setStyle(function(feature) {
                return feature.properties.style;
            });
        {% endmacro %}
        """
    )  # noqa

    def __init__(
        self,
        data,
        object_path,
        style_function=None,
        name=None,
        overlay=True,
        control=True,
        show=True,
        smooth_factor=None,
        tooltip=None,
    ):
        super(TopoJson, self).__init__(
            name=name, overlay=overlay, control=control, show=show
        )
        self._name = "TopoJson"

        if "read" in dir(data):
            self.embed = True
            self.data = json.load(data)
        elif type(data) is dict:
            self.embed = True
            self.data = data
        else:
            self.embed = False
            self.data = data

        self.object_path = object_path

        if style_function is None:

            def style_function(x):
                return {}

        self.style_function = style_function

        self.smooth_factor = smooth_factor

        if isinstance(tooltip, (GeoJsonTooltip, Tooltip)):
            self.add_child(tooltip)
        elif tooltip is not None:
            self.add_child(Tooltip(tooltip))

    def style_data(self):
        """Applies self.style_function to each feature of self.data."""

        def recursive_get(data, keys):
            if len(keys):
                return recursive_get(data.get(keys[0]), keys[1:])
            else:
                return data

        geometries = recursive_get(self.data, self.object_path.split("."))[
            "geometries"
        ]  # noqa
        for feature in geometries:
            feature.setdefault("properties", {}).setdefault("style", {}).update(
                self.style_function(feature)
            )  # noqa

    def render(self, **kwargs):
        """Renders the HTML representation of the element."""
        self.style_data()
        super(TopoJson, self).render(**kwargs)

        figure = self.get_root()
        assert isinstance(figure, Figure), (
            "You cannot render this Element " "if it is not in a Figure."
        )

        figure.header.add_child(
            JavascriptLink(
                "https://cdnjs.cloudflare.com/ajax/libs/topojson/1.6.9/topojson.min.js"
            ),  # noqa
            name="topojson",
        )

    def get_bounds(self):
        """
        Computes the bounds of the object itself (not including it's children)
        in the form [[lat_min, lon_min], [lat_max, lon_max]]

        """
        if not self.embed:
            raise ValueError("Cannot compute bounds of non-embedded TopoJSON.")

        xmin, xmax, ymin, ymax = None, None, None, None

        for arc in self.data["arcs"]:
            x, y = 0, 0
            for dx, dy in arc:
                x += dx
                y += dy
                xmin = none_min(x, xmin)
                xmax = none_max(x, xmax)
                ymin = none_min(y, ymin)
                ymax = none_max(y, ymax)
        return [
            [
                self.data["transform"]["translate"][1]
                + self.data["transform"]["scale"][1] * ymin,  # noqa
                self.data["transform"]["translate"][0]
                + self.data["transform"]["scale"][0] * xmin,  # noqa
            ],
            [
                self.data["transform"]["translate"][1]
                + self.data["transform"]["scale"][1] * ymax,  # noqa
                self.data["transform"]["translate"][0]
                + self.data["transform"]["scale"][0] * xmax,  # noqa
            ],
        ]


class GeoJsonDetail(MacroElement):

    """
    Base class for GeoJsonTooltip and GeoJsonPopup to inherit methods and
    template structure from. Not for direct usage.

    """
    base_template = u"""
    function(layer){
    let div = L.DomUtil.create('div');
    {% if this.fields %}
    let handleObject = feature=>typeof(feature)=='object' ? JSON.stringify(feature) : feature;
    let fields = {{ this.fields | tojson | safe }};
    let aliases = {{ this.aliases | tojson | safe }};
    let table = '<table>' +
        String(
        fields.map(
        (v,i)=>
        `<tr>{% if this.labels %}
            <th>${aliases[i]{% if this.localize %}.toLocaleString(){% endif %}}</th>
            {% endif %}
            <td>${handleObject(layer.feature.properties[v]){% if this.localize %}.toLocaleString(){% endif %}}</td>
        </tr>`).join(''))
    +'</table>';
    div.innerHTML=table;
    {% endif %}
    {% if this.vegalite %}
    let mapValue = layer.feature.properties['{{ this.map_key }}']
    let dataKey = '{{this.data_key }}'
    Object.keys({{ this._parent.get_name() }}datasets).forEach(function(k){
    {{ this._parent.get_name() }}spec['datasets'][k]={{ this._parent.get_name() }}datasets[k].filter(
        o=>o[dataKey]===mapValue)
    })
    let chartembed = L.DomUtil.create('div','foliumchart')
    div.appendChild(chartembed)
    vegaEmbed(chartembed, {{ this._parent.get_name()}}spec)
    {% endif %}
    return div
    }
    """

    def __init__(self, fields, aliases=None, labels=True, localize=False, style=None, class_name="geojsondetail",
                 vegalite=None, map_key=None, data_key=None):
        super(GeoJsonDetail, self).__init__()
        assert isinstance(fields, (list, tuple)), 'Please pass a list or ' \
                                                  'tuple to fields.'
        if aliases is not None:
            assert isinstance(aliases, (list, tuple))
            assert len(fields) == len(aliases), 'fields and aliases must have' \
                                                ' the same length.'
        assert isinstance(labels, bool), 'labels requires a boolean value.'
        assert isinstance(localize, bool), 'localize must be bool.'
        self._name = "GeoJsonDetail"
        self.fields = fields
        self.aliases = aliases if aliases is not None else fields
        self.labels = labels
        self.localize = localize
        self.class_name = class_name
        self.style = style

        for chart_arg in [vegalite, map_key, data_key]:
            if chart_arg is not None:
                if not all([vegalite, map_key, data_key]):
                    raise ValueError("Pass all 3 arguments (vegalite, map_key, and data_key) to embed a Vega-Lite spec"
                                     " in this GeoJson layer.")
        if vegalite is not None:
            if not isinstance(vegalite, VegaLite):
                raise ValueError("Pass a folium VegaLite object to the vegalite argument.")
            self.vegalite = vegalite
            self.map_key = map_key
            self.data_key = data_key
            self.datasets = vegalite.data.pop('datasets')
            self.spec = vegalite.data
            self.spec['datasets'] = []

        if style:
            assert isinstance(style, str) and len(style.split(':')) > 1, \
                'Pass a valid inline HTML style property string to style.'
            self.style = style
            # noqa outside of type checking.

    def warn_for_geometry_collections(self):
        """Checks for GeoJson GeometryCollection features to warn user about incompatibility."""
        geom_collections = [
            feature.get('properties') if feature.get('properties') is not None else key
            for key, feature in enumerate(self._parent.data['features'])
            if feature['geometry']['type'] == 'GeometryCollection'
        ]
        if any(geom_collections):
            warnings.warn(
                "GeoJsonTooltip is not configured to render tooltips for GeoJson GeometryCollection geometries. "
                "Please consider reworking these features: {} to MultiPolygon for full functionality.\n"
                "https://tools.ietf.org/html/rfc7946#page-9".format(geom_collections), UserWarning)

    def render(self, **kwargs):
        """Renders the HTML representation of the element."""
        figure = self.get_root()
        if isinstance(self._parent, GeoJson):
            keys = tuple(self._parent.data['features'][0]['properties'].keys())
            self.warn_for_geometry_collections()
        elif isinstance(self._parent, TopoJson):
            obj_name = self._parent.object_path.split('.')[-1]
            keys = tuple(self._parent.data['objects'][obj_name][
                             'geometries'][0]['properties'].keys())
        else:
            raise TypeError('You cannot add a {} to anything other '
                            'than a GeoJson or TopoJson object.'.format(self._name))
        keys = tuple(x for x in keys if x not in ('style', 'highlight'))
        for value in self.fields:
            assert value in keys, ('The field {} is not available in the data. '
                                   'Choose from: {}.'.format(value, keys))
        figure.header.add_child(Element(
            Template(u"""
                    <style>
                        .{{ this.class_name }} {
                            {{ this.style }}
                        }
                       .{{ this.class_name }} table{
                            margin: auto;
                        }
                        .{{ this.class_name }} tr{
                            text-align: left;
                        }
                        .{{ this.class_name }} th{
                            padding: 2px; padding-right: 8px;
                        }
                    </style>
            """).render(this=self)), name=self.get_name() + "tablestyle"
        )

<<<<<<< HEAD
=======
class GeoJsonDetail(MacroElement):

    """
    Base class for GeoJsonTooltip and GeoJsonPopup to inherit methods and
    template structure from. Not for direct usage.

    """
    base_template = u"""
    function(layer){
    let div = L.DomUtil.create('div');
    {% if this.fields %}
    let handleObject = feature=>typeof(feature)=='object' ? JSON.stringify(feature) : feature;
    let fields = {{ this.fields | tojson | safe }};
    let aliases = {{ this.aliases | tojson | safe }};
    let table = '<table>' +
        String(
        fields.map(
        (v,i)=>
        `<tr>{% if this.labels %}
            <th>${aliases[i]{% if this.localize %}.toLocaleString(){% endif %}}</th>
            {% endif %}
            <td>${handleObject(layer.feature.properties[v]){% if this.localize %}.toLocaleString(){% endif %}}</td>
        </tr>`).join(''))
    +'</table>';
    div.innerHTML=table;
    {% endif %}
    {% if this.vegalite %}
    let mapValue = layer.feature.properties['{{ this.map_key }}']
    let dataKey = '{{this.data_key }}'
    Object.keys({{ this._parent.get_name() }}datasets).forEach(function(k){
    {{ this._parent.get_name() }}spec['datasets'][k]={{ this._parent.get_name() }}datasets[k].filter(
        o=>o[dataKey]===mapValue)
    })
    let chartembed = L.DomUtil.create('div','foliumchart')
    div.appendChild(chartembed)
    vegaEmbed(chartembed, {{ this._parent.get_name()}}spec)
    {% endif %}
    return div
    }
    """

    def __init__(self, fields, aliases=None, labels=True, localize=False, style=None, class_name="geojsondetail",
                 vegalite=None, map_key=None, data_key=None):
        super(GeoJsonDetail, self).__init__()
        assert isinstance(fields, (list, tuple)), 'Please pass a list or ' \
                                                  'tuple to fields.'
        if aliases is not None:
            assert isinstance(aliases, (list, tuple))
            assert len(fields) == len(aliases), 'fields and aliases must have' \
                                                ' the same length.'
        assert isinstance(labels, bool), 'labels requires a boolean value.'
        assert isinstance(localize, bool), 'localize must be bool.'
        self._name = "GeoJsonDetail"
        self.fields = fields
        self.aliases = aliases if aliases is not None else fields
        self.labels = labels
        self.localize = localize
        self.class_name = class_name
        self.style = style

        for chart_arg in [vegalite, map_key, data_key]:
            if chart_arg is not None:
                if not all([vegalite, map_key, data_key]):
                    raise ValueError("Pass all 3 arguments (vegalite, map_key, and data_key) to embed a Vega-Lite spec"
                                     " in this GeoJson layer.")
        if vegalite is not None:
            if not isinstance(vegalite, VegaLite):
                raise ValueError("Pass a folium VegaLite object to the vegalite argument.")
            self.vegalite = vegalite
            self.map_key = map_key
            self.data_key = data_key
            self.datasets = vegalite.data.pop('datasets')
            self.spec = vegalite.data
            self.spec['datasets'] = []

        if style:
            assert isinstance(style, str) and len(style.split(':')) > 1, \
                'Pass a valid inline HTML style property string to style.'
            self.style = style
            # noqa outside of type checking.

    def warn_for_geometry_collections(self):
        """Checks for GeoJson GeometryCollection features to warn user about incompatibility."""
        geom_collections = [
            feature.get('properties') if feature.get('properties') is not None else key
            for key, feature in enumerate(self._parent.data['features'])
            if feature['geometry']['type'] == 'GeometryCollection'
        ]
        if any(geom_collections):
            warnings.warn(
                "GeoJsonTooltip is not configured to render tooltips for GeoJson GeometryCollection geometries. "
                "Please consider reworking these features: {} to MultiPolygon for full functionality.\n"
                "https://tools.ietf.org/html/rfc7946#page-9".format(geom_collections), UserWarning)

    def render(self, **kwargs):
        """Renders the HTML representation of the element."""
        figure = self.get_root()
        if isinstance(self._parent, GeoJson):
            keys = tuple(self._parent.data['features'][0]['properties'].keys())
            self.warn_for_geometry_collections()
        elif isinstance(self._parent, TopoJson):
            obj_name = self._parent.object_path.split('.')[-1]
            keys = tuple(self._parent.data['objects'][obj_name][
                             'geometries'][0]['properties'].keys())
        else:
            raise TypeError('You cannot add a {} to anything other '
                            'than a GeoJson or TopoJson object.'.format(self._name))
        keys = tuple(x for x in keys if x not in ('style', 'highlight'))
        for value in self.fields:
            assert value in keys, ('The field {} is not available in the data. '
                                   'Choose from: {}.'.format(value, keys))
        figure.header.add_child(Element(
            Template(u"""
                    <style>
                        .{{ this.class_name }} {
                            {{ this.style }}
                        }
                       .{{ this.class_name }} table{
                            margin: auto;
                        }
                        .{{ this.class_name }} tr{
                            text-align: left;
                        }
                        .{{ this.class_name }} th{
                            padding: 2px; padding-right: 8px;
                        }
                    </style>
            """).render(this=self)), name=self.get_name() + "tablestyle"
        )

>>>>>>> 6ee1cf78
        if hasattr(self, 'vegalite'):
            figure.header.add_child(JavascriptLink("https://cdn.jsdelivr.net/npm/vega@3"))
            figure.header.add_child(JavascriptLink("https://cdn.jsdelivr.net/npm/vega-lite@2"))
            figure.header.add_child(CssLink("https://cdnjs.cloudflare.com/ajax/libs/vega-embed/3.20.0/vega-embed.css"))
            figure.header.add_child(
                JavascriptLink("https://cdnjs.cloudflare.com/ajax/libs/vega-embed/3.20.0/vega-embed.js")
            )
            figure.header.add_child(
                Element(Template(u"""
                <script type='text/javascript'>
                    let {{ this._parent.get_name() }}spec = {{ this.spec | tojson | safe }};

                    const {{ this._parent.get_name() }}datasets = {{ this.datasets | tojson | safe }};
                </script>
                """).render(this=self)), name=self._parent.get_name() + "speccomponents"
            )
        super(GeoJsonDetail, self).render()


class GeoJsonTooltip(GeoJsonDetail):
    """
    Create a tooltip that uses data from either geojson or topojson.

    Parameters
    ----------
    fields: list or tuple.
        Labels of GeoJson/TopoJson 'properties' or GeoPandas GeoDataFrame
        columns you'd like to display.
    aliases: list/tuple of strings, same length/order as fields, default None.
        Optional aliases you'd like to display in the tooltip as field name
        instead of the keys of `fields`.
    labels: bool, default True.
        Set to False to disable displaying the field names or aliases.
    localize: bool, default False.
        This will use JavaScript's .toLocaleString() to format 'clean' values
        as strings for the user's location; i.e. 1,000,000.00 comma separators,
        float truncation, etc.
        Available for most of JavaScript's primitive types (any data you'll
        serve into the template).
    style: str, default None.
        HTML inline style properties like font and colors. Will be applied to
        a div with the text in it.
    sticky: bool, default True
        Whether the tooltip should follow the mouse.
    vegalite: folium.VegaLite, default None.
        folium wrapper for a VegaLite chart specification.
    map_key: str, default None.
        A key in the GeoJson properties to base the join on.
    data_key: str, default None.
        A key value in the VegaLite data layer to base the join on.
    **kwargs: Assorted.
        These values will map directly to the Leaflet Options. More info
        available here: https://leafletjs.com/reference-1.5.1#tooltip

    Examples
    --------
    # Provide fields and aliases, with Style.
    >>> GeoJsonTooltip(
    >>>     fields=['CNTY_NM', 'census-pop-2015', 'census-md-income-2015'],
    >>>     aliases=['County', '2015 Census Population', '2015 Median Income'],
    >>>     localize=True,
    >>>     style=('background-color: grey; color: white; font-family:'
    >>>            'courier new; font-size: 24px; padding: 10px;')
    >>> )
    # Provide fields, with labels off and fixed tooltip positions.
    >>> GeoJsonTooltip(fields=('CNTY_NM',), labels=False, sticky=False)
    """
    _template = Template(u"""
    {% macro script(this, kwargs) %}
    {{ this._parent.get_name() }}.bindTooltip(""" + GeoJsonDetail.base_template +
                         u""",{{ this.tooltip_options | tojson | safe }})
                     {% endmacro %}
                     """)

    def __init__(self, fields, aliases=None, labels=True, vegalite=None, map_key=None, data_key=None,
                 localize=False, style=None, class_name='foliumtooltip', sticky=True, **kwargs):
        super(GeoJsonTooltip, self).__init__(
            fields=fields, aliases=aliases, labels=labels, localize=localize,
            vegalite=vegalite, map_key=map_key, data_key=data_key, class_name=class_name,
            style=style
        )
        self._name = 'GeoJsonTooltip'
        kwargs.update({'sticky': sticky, 'class_name': class_name})
        self.tooltip_options = {camelize(key): kwargs[key] for key in kwargs.keys()}


class GeoJsonPopup(GeoJsonDetail):
    """
    Create a popup feature to bind to each element of a GeoJson layer based on its attributes.

    Follows the form of GeoJsonTooltip with `fields`, `aliases` arguments to embed GeoJson properties as a table in
    the popup.

    Also has functionality to embed dynamic VegaLite charts for each feature based on a 'join' key for an attribute of
    the GeoJson feature, and a data layer in a VegaLite specification. Make sure both join keys contain string
    datatypes for best consistency.

    Parameters
    ----------
    fields: list or tuple.
        Labels of GeoJson/TopoJson 'properties' or GeoPandas GeoDataFrame
        columns you'd like to display.
    aliases: list/tuple of strings, same length/order as fields, default None.
        Optional aliases you'd like to display in the tooltip as field name
        instead of the keys of `fields`.
    labels: bool, default True.
        Set to False to disable displaying the field names or aliases.
    localize: bool, default False.
        This will use JavaScript's .toLocaleString() to format 'clean' values
        as strings for the user's location; i.e. 1,000,000.00 comma separators,
        float truncation, etc.
        *Available for most of JavaScript's primitive types (any data you'll
        serve into the template).
    style: str, default None.
        HTML inline style properties like font and colors. Will be applied to
        a div with the text in it.
    vegalite: folium.VegaLite, default None.
        folium wrapper for a VegaLite chart specification.
    map_key: str, default None.
        A key in the GeoJson properties to base the join on.
    data_key: str, default None.
        A key value in the VegaLite data layer to base the join on.

    Examples
    ---
    gjson = folium.GeoJson(gdf).add_to(m)

    folium.features.GeoJsonPopup(fields=['NAME'],
                                labels=False,
                                vegalite=chart,
                                map_key='county_code',
                                data_key='fips'
                                ).add_to(gjson)
    """

    _template = Template(u"""
        {% macro script(this, kwargs) %}
        {{ this._parent.get_name() }}.bindPopup(""" +
                         GeoJsonDetail.base_template +
                         u""",{{ this.popup_options | tojson | safe }})
                         {% endmacro %}""")

    def __init__(self, fields=None, aliases=None, labels=True, style="margin: auto;", vegalite=None, map_key=None,
                 data_key=None, class_name='foliumpopup', localize=True, **kwargs):
        super(GeoJsonPopup, self).__init__(fields=fields, aliases=aliases, labels=labels, localize=localize,
                                           vegalite=vegalite, map_key=map_key, data_key=data_key, class_name=class_name,
                                           style=style)
        self._name = "GeoJsonPopup"
        kwargs.update({'class_name': self.class_name})
        self.popup_options = {camelize(key): value for key, value in kwargs.items()}
<<<<<<< HEAD


class DynamicGeoJson(MacroElement):
    """ GeoJson feature to consume live API data based on map bounds.

    Each time an event happen making the maps bound change, the four vertices of the map bounds will
    be saved in 4 variables: nW, nE, sE, sW. Using this 4 vertices, a API request can be made
    to provide geographic information that is present inside this map bound. This data is acquired
    by using leaflet .getBounds()
    ***Experimental***

    Parameters
    ----------
    action: str, default "moveend"
        What actions is need to performance in order to make a api call. For possible actions,
        See https://leafletjs.com/reference-1.4.0.html#map-zoomlevelschange
    url_root: str, default None
        The root of your api without the endpoint variables
        example: "https://api.somesource/apiv1/"
    url_pattern: str, default None
        This will be the endpoint pattern need to make the request, a python string but will be
        evaluate by javascript.
        See example bellow
    order: tuple, default ("lng", "lat")
        Order of the coordinates that present each point: ("lng", "lat") or ("lat", "lng")
    delimiter: str, default ","
        How lng and lat of each point is separated

    Examples
    --------
    # Create first the url:
    url_root = "https://api.somesource/apiv1/"
    # Will be allays 4 points available: nW, nE, sE, sW.
    # If all them are necessary and each joined by a '&', the pattern would be:
    url_pattern = "nW+'&'+nE+'&'+sE+'&'+sW"

    # Now we just need to create a new GeoJson layer and make it dynamically
    folium.GeoJson(geo_data, dynamic=folium.DynamicGeoJson(,
                       url_root=url_root,
                       url_pattern=url_pattern)).add_to(map)

    """

    _template = Template(
        """
    {% macro script(this, kwargs) %}

    // JS vars: Revision needed !!
    {{ this._parent.parent_map.get_name() }}.on("{{ this.action }}", function() {
    // This will get all map bounds and make all 2 points coordinates available for later use in API
    // call

    d = "{{ this.delimiter }}";
    latlng={{ this._parent.parent_map.get_name() }}.getBounds();
    nW = latlng._southWest.{{ this.order[0] }} + d + latlng._northEast.{{ this.order[1] }}
    nE = latlng._northEast.{{ this.order[0] }} + d + latlng._northEast.{{ this.order[1] }}
    sE = latlng._northEast.{{ this.order[0] }} + d + latlng._southWest.{{ this.order[1] }}
    sW = latlng._southWest.{{ this.order[0] }} + d + latlng._southWest.{{ this.order[1] }}

    // This will make a new rest api call.
    var url = "{{ this.url_root }}" + {{ this.pattern }};
    $.ajax({url: url, dataType: 'json', async: true,
        success: function(data) {
        {{ this._parent.get_name() }}.clearLayers();
        {{ this._parent.get_name() }}.addData(data);
        {% if this._parent._parent.get_name()|truncate(14, True, "") == "marker_cluster" %}
        {{ this._parent._parent.get_name() }}.clearLayers();
        {{ this._parent.get_name() }}.addTo({{ this._parent._parent.get_name() }});
        {% endif %}
        }});
    });

    {% endmacro %}
    """
    )

    def __init__(
        self,
        action="moveend",
        url_root=None,
        url_pattern=None,
        order=("lng", "lat"),
        delimiter=",",
    ):
        super(DynamicGeoJson, self).__init__()
        self._name = "DynamicGeoJson"
        self.action = action
        self.url_root = url_root
        self.pattern = url_pattern
        self.order = order
        self.delimiter = delimiter
=======
>>>>>>> 6ee1cf78


class Choropleth(FeatureGroup):
    """Apply a GeoJSON overlay to the map.

    Plot a GeoJSON overlay on the base map. There is no requirement
    to bind data (passing just a GeoJSON plots a single-color overlay),
    but there is a data binding option to map your columnar data to
    different feature objects with a color scale.

    If data is passed as a Pandas DataFrame, the "columns" and "key-on"
    keywords must be included, the first to indicate which DataFrame
    columns to use, the second to indicate the layer in the GeoJSON
    on which to key the data. The 'columns' keyword does not need to be
    passed for a Pandas series.

    Colors are generated from color brewer (http://colorbrewer2.org/)
    sequential palettes. By default, linear binning is used between
    the min and the max of the values. Custom binning can be achieved
    with the `bins` parameter.

    TopoJSONs can be passed as "geo_data", but the "topojson" keyword must
    also be passed with the reference to the topojson objects to convert.
    See the topojson.feature method in the TopoJSON API reference:
    https://github.com/topojson/topojson/wiki/API-Reference


    Parameters
    ----------
    geo_data: string/object
        URL, file path, or data (json, dict, geopandas, etc) to your GeoJSON
        geometries
    data: Pandas DataFrame or Series, default None
        Data to bind to the GeoJSON.
    columns: dict or tuple, default None
        If the data is a Pandas DataFrame, the columns of data to be bound.
        Must pass column 1 as the key, and column 2 the values.
    key_on: string, default None
        Variable in the `geo_data` GeoJSON file to bind the data to. Must
        start with 'feature' and be in JavaScript objection notation.
        Ex: 'feature.id' or 'feature.properties.statename'.
    bins: int or sequence of scalars or str, default 6
        If `bins` is an int, it defines the number of equal-width
        bins between the min and the max of the values.
        If `bins` is a sequence, it directly defines the bin edges.
        For more information on this parameter, have a look at
        numpy.histogram function.
    fill_color: string, default 'blue'
        Area fill color. Can pass a hex code, color name, or if you are
        binding data, one of the following color brewer palettes:
        'BuGn', 'BuPu', 'GnBu', 'OrRd', 'PuBu', 'PuBuGn', 'PuRd', 'RdPu',
        'YlGn', 'YlGnBu', 'YlOrBr', and 'YlOrRd'.
    nan_fill_color: string, default 'black'
        Area fill color for nan or missing values.
        Can pass a hex code, color name.
    fill_opacity: float, default 0.6
        Area fill opacity, range 0-1.
    nan_fill_opacity: float, default fill_opacity
        Area fill opacity for nan or missing values, range 0-1.
    line_color: string, default 'black'
        GeoJSON geopath line color.
    line_weight: int, default 1
        GeoJSON geopath line weight.
    line_opacity: float, default 1
        GeoJSON geopath line opacity, range 0-1.
    legend_name: string, default empty string
        Title for data legend.
    topojson: string, default None
        If using a TopoJSON, passing "objects.yourfeature" to the topojson
        keyword argument will enable conversion to GeoJSON.
    smooth_factor: float, default None
        How much to simplify the polyline on each zoom level. More means
        better performance and smoother look, and less means more accurate
        representation. Leaflet defaults to 1.0.
    highlight: boolean, default False
        Enable highlight functionality when hovering over a GeoJSON area.
    name : string, optional
        The name of the layer, as it will appear in LayerControls
    overlay : bool, default False
        Adds the layer as an optional overlay (True) or the base layer (False).
    control : bool, default True
        Whether the Layer will be included in LayerControls.
    show: bool, default True
        Whether the layer will be shown on opening (only for overlays).

    Returns
    -------
    GeoJSON data layer in obj.template_vars

    Examples
    --------
    >>> Choropleth(geo_data='us-states.json', line_color='blue',
    ...            line_weight=3)
    >>> Choropleth(geo_data='geo.json', data=df,
    ...            columns=['Data 1', 'Data 2'],
    ...            key_on='feature.properties.myvalue',
    ...            fill_color='PuBu',
    ...            bins=[0, 20, 30, 40, 50, 60])
    >>> Choropleth(geo_data='countries.json',
    ...            topojson='objects.countries')
    >>> Choropleth(geo_data='geo.json', data=df,
    ...            columns=['Data 1', 'Data 2'],
    ...            key_on='feature.properties.myvalue',
    ...            fill_color='PuBu',
    ...            bins=[0, 20, 30, 40, 50, 60],
    ...            highlight=True)
    """

    def __init__(
        self,
        geo_data,
        data=None,
        columns=None,
        key_on=None,  # noqa
        bins=6,
        fill_color="blue",
        nan_fill_color="black",
        fill_opacity=0.6,
        nan_fill_opacity=None,
        line_color="black",
        line_weight=1,
        line_opacity=1,
        name=None,
        legend_name="",
        overlay=True,
        control=True,
        show=True,
        topojson=None,
        smooth_factor=None,
        highlight=None,
        **kwargs
    ):
        super(Choropleth, self).__init__(
            name=name, overlay=overlay, control=control, show=show
        )
        self._name = "Choropleth"

        if data is not None and not color_brewer(fill_color):
            raise ValueError(
                "Please pass a valid color brewer code to "
                "fill_local. See docstring for valid codes."
            )

        if nan_fill_opacity is None:
            nan_fill_opacity = fill_opacity

        if "threshold_scale" in kwargs:
            if kwargs["threshold_scale"] is not None:
                bins = kwargs["threshold_scale"]
            warnings.warn(
                "choropleth `threshold_scale` parameter is now depreciated "
                "in favor of the `bins` parameter.",
                DeprecationWarning,
            )

        # Create color_data dict
        if hasattr(data, "set_index"):
            # This is a pd.DataFrame
            color_data = data.set_index(columns[0])[columns[1]].to_dict()
        elif hasattr(data, "to_dict"):
            # This is a pd.Series
            color_data = data.to_dict()
        elif data:
            color_data = dict(data)
        else:
            color_data = None

        self.color_scale = None

        if color_data is not None and key_on is not None:
            real_values = np.array(list(color_data.values()))
            real_values = real_values[~np.isnan(real_values)]
            _, bin_edges = np.histogram(real_values, bins=bins)

            bins_min, bins_max = min(bin_edges), max(bin_edges)
            if np.any((real_values < bins_min) | (real_values > bins_max)):
                raise ValueError(
                    "All values are expected to fall into one of the provided "
                    "bins (or to be Nan). Please check the `bins` parameter "
                    "and/or your data."
                )

            # We add the colorscale
            nb_bins = len(bin_edges) - 1
            color_range = color_brewer(fill_color, n=nb_bins)
            self.color_scale = StepColormap(
                color_range,
                index=bin_edges,
                vmin=bins_min,
                vmax=bins_max,
                caption=legend_name,
            )

            # then we 'correct' the last edge for numpy digitize
            # (we add a very small amount to fake an inclusive right interval)
            increasing = bin_edges[0] <= bin_edges[-1]
            bin_edges[-1] = np.nextafter(
                bin_edges[-1], (1 if increasing else -1) * np.inf
            )

            key_on = key_on[8:] if key_on.startswith("feature.") else key_on

            def get_by_key(obj, key):
                return (
                    obj.get(key, None)
                    if len(key.split(".")) <= 1
                    else get_by_key(
                        obj.get(key.split(".")[0], None), ".".join(key.split(".")[1:])
                    )
                )

            def color_scale_fun(x):
                key_of_x = get_by_key(x, key_on)
                if not key_of_x:
                    raise ValueError(
                        "key_on `{!r}` not found in GeoJSON.".format(key_on)
                    )

                if key_of_x not in color_data.keys():
                    return nan_fill_color, nan_fill_opacity

                value_of_x = color_data[key_of_x]
                if np.isnan(value_of_x):
                    return nan_fill_color, nan_fill_opacity

                color_idx = np.digitize(value_of_x, bin_edges, right=False) - 1
                return color_range[color_idx], fill_opacity

        else:

            def color_scale_fun(x):
                return fill_color, fill_opacity

        def style_function(x):
            color, opacity = color_scale_fun(x)
            return {
                "weight": line_weight,
                "opacity": line_opacity,
                "color": line_color,
                "fillOpacity": opacity,
                "fillColor": color,
            }

        def highlight_function(x):
            return {"weight": line_weight + 2, "fillOpacity": fill_opacity + 0.2}

        if topojson:
            self.geojson = TopoJson(
                geo_data,
                topojson,
                style_function=style_function,
                smooth_factor=smooth_factor,
            )
        else:
            self.geojson = GeoJson(
                geo_data,
                style_function=style_function,
                smooth_factor=smooth_factor,
                highlight_function=highlight_function if highlight else None,
            )

        self.add_child(self.geojson)
        if self.color_scale:
            self.add_child(self.color_scale)

    def render(self, **kwargs):
        """Render the GeoJson/TopoJson and color scale objects."""
        if self.color_scale:
            # ColorMap needs Map as its parent
            assert isinstance(self._parent, Map), (
                "Choropleth must be added" " to a Map object."
            )
            self.color_scale._parent = self._parent

        super(Choropleth, self).render(**kwargs)


class DivIcon(MacroElement):
    """
    Represents a lightweight icon for markers that uses a simple `div`
    element instead of an image.

    Parameters
    ----------
    icon_size : tuple of 2 int
        Size of the icon image in pixels.
    icon_anchor : tuple of 2 int
        The coordinates of the "tip" of the icon
        (relative to its top left corner).
        The icon will be aligned so that this point is at the
        marker's geographical location.
    popup_anchor : tuple of 2 int
        The coordinates of the point from which popups will "open",
        relative to the icon anchor.
    class_name : string
        A custom class name to assign to the icon.
        Leaflet defaults is 'leaflet-div-icon' which draws a little white
        square with a shadow.  We set it 'empty' in folium.
    html : string
        A custom HTML code to put inside the div element.

    See https://leafletjs.com/reference-1.5.1.html#divicon

    """

    _template = Template(
        u"""
        {% macro script(this, kwargs) %}
            var {{ this.get_name() }} = L.divIcon({{ this.options|tojson }});
            {{this._parent.get_name()}}.setIcon({{this.get_name()}});
        {% endmacro %}
        """
    )  # noqa

    def __init__(
        self,
        html=None,
        icon_size=None,
        icon_anchor=None,
        popup_anchor=None,
        class_name="empty",
    ):
        super(DivIcon, self).__init__()
        self._name = "DivIcon"
        self.options = parse_options(
            html=html,
            icon_size=icon_size,
            icon_ancher=icon_anchor,
            popup_anchor=popup_anchor,
            class_name=class_name,
        )


class LatLngPopup(MacroElement):
    """
    When one clicks on a Map that contains a LatLngPopup,
    a popup is shown that displays the latitude and longitude of the pointer.

    """

    _template = Template(
        u"""
            {% macro script(this, kwargs) %}
                var {{this.get_name()}} = L.popup();
                function latLngPop(e) {
                    {{this.get_name()}}
                        .setLatLng(e.latlng)
                        .setContent("Latitude: " + e.latlng.lat.toFixed(4) +
                                    "<br>Longitude: " + e.latlng.lng.toFixed(4))
                        .openOn({{this._parent.get_name()}});
                    }
                {{this._parent.get_name()}}.on('click', latLngPop);
            {% endmacro %}
            """
    )  # noqa

    def __init__(self):
        super(LatLngPopup, self).__init__()
        self._name = "LatLngPopup"


class ClickForMarker(MacroElement):
    """
    When one clicks on a Map that contains a ClickForMarker,
    a Marker is created at the pointer's position.

    Parameters
    ----------
    popup: str, default None
        Text to display in the markers' popups.
        If None, the popups will display the marker's latitude and longitude.

    """

    _template = Template(
        u"""
            {% macro script(this, kwargs) %}
                function newMarker(e){
                    var new_mark = L.marker().setLatLng(e.latlng).addTo({{this._parent.get_name()}});
                    new_mark.dragging.enable();
                    new_mark.on('dblclick', function(e){ {{this._parent.get_name()}}.removeLayer(e.target)})
                    var lat = e.latlng.lat.toFixed(4),
                       lng = e.latlng.lng.toFixed(4);
                    new_mark.bindPopup({{ this.popup }});
                    };
                {{this._parent.get_name()}}.on('click', newMarker);
            {% endmacro %}
            """
    )  # noqa

    def __init__(self, popup=None):
        super(ClickForMarker, self).__init__()
        self._name = "ClickForMarker"

        if popup:
            self.popup = "".join(['"', popup, '"'])
        else:
            self.popup = '"Latitude: " + lat + "<br>Longitude: " + lng '


class CustomIcon(Icon):
    """
    Create a custom icon, based on an image.

    Parameters
    ----------
    icon_image :  string, file or array-like object
        The data you want to use as an icon.
        * If string, it will be written directly in the output file.
        * If file, it's content will be converted as embedded in the
        output file.
        * If array-like, it will be converted to PNG base64 string
        and embedded in the output.
    icon_size : tuple of 2 int, optional
        Size of the icon image in pixels.
    icon_anchor : tuple of 2 int, optional
        The coordinates of the "tip" of the icon
        (relative to its top left corner).
        The icon will be aligned so that this point is at the
        marker's geographical location.
    shadow_image :  string, file or array-like object, optional
        The data for the shadow image. If not specified,
        no shadow image will be created.
    shadow_size : tuple of 2 int, optional
        Size of the shadow image in pixels.
    shadow_anchor : tuple of 2 int, optional
        The coordinates of the "tip" of the shadow relative to its
        top left corner (the same as icon_anchor if not specified).
    popup_anchor : tuple of 2 int, optional
        The coordinates of the point from which popups will "open",
        relative to the icon anchor.

    """

    _template = Template(
        u"""
        {% macro script(this, kwargs) %}
        var {{ this.get_name() }} = L.icon({{ this.options|tojson }});
        {{ this._parent.get_name() }}.setIcon({{ this.get_name() }});
        {% endmacro %}
        """
    )  # noqa

    def __init__(
        self,
        icon_image,
        icon_size=None,
        icon_anchor=None,
        shadow_image=None,
        shadow_size=None,
        shadow_anchor=None,
        popup_anchor=None,
    ):
        super(Icon, self).__init__()
        self._name = "CustomIcon"
        self.options = parse_options(
            icon_url=image_to_url(icon_image),
            icon_size=icon_size,
            icon_anchor=icon_anchor,
            shadow_url=shadow_image and image_to_url(shadow_image),
            shadow_size=shadow_size,
            shadow_anchor=shadow_anchor,
            popup_anchor=popup_anchor,
        )


class ColorLine(FeatureGroup):
    """
    Draw data on a map with specified colors.

    Parameters
    ----------
    positions: tuple or list
        The list of points latitude and longitude
    colors: tuple or list
        The list of segments colors.
        It must have length equal to `len(positions)-1`.
    colormap: branca.colormap.Colormap or list or tuple
        The colormap to use. If a list or tuple of colors is provided,
        a LinearColormap will be created from it.
    nb_steps: int, default 12
        To have lighter output the colormap will be discretized
        to that number of colors.
    opacity: float, default 1
        Line opacity, scale 0-1
    weight: int, default 2
        Stroke weight in pixels
    **kwargs
        Further parameters available. See folium.map.FeatureGroup

    Returns
    -------
    A ColorLine object that you can `add_to` a Map.

    """

    def __init__(
        self,
        positions,
        colors,
        colormap=None,
        nb_steps=12,
        weight=None,
        opacity=None,
        **kwargs
    ):
        super(ColorLine, self).__init__(**kwargs)
        self._name = "ColorLine"
        positions = validate_locations(positions)

        if colormap is None:
            cm = LinearColormap(
                ["green", "yellow", "red"], vmin=min(colors), vmax=max(colors)
            ).to_step(nb_steps)
        elif isinstance(colormap, LinearColormap):
            cm = colormap.to_step(nb_steps)
        elif isinstance(colormap, list) or isinstance(colormap, tuple):
            cm = LinearColormap(colormap, vmin=min(colors), vmax=max(colors)).to_step(
                nb_steps
            )
        else:
            cm = colormap
        out = {}
        for (lat1, lng1), (lat2, lng2), color in zip(
            positions[:-1], positions[1:], colors
        ):  # noqa
            out.setdefault(cm(color), []).append([[lat1, lng1], [lat2, lng2]])
        for key, val in out.items():
            self.add_child(
                PolyLine(val, color=key, weight=weight, opacity=opacity)
            )  # noqa<|MERGE_RESOLUTION|>--- conflicted
+++ resolved
@@ -23,18 +23,12 @@
     image_to_url,
     none_max,
     none_min,
-<<<<<<< HEAD
-=======
-    get_obj_in_upper_tree,
-    camelize,
->>>>>>> 6ee1cf78
     parse_options,
     camelize,
     get_obj_in_upper_tree,
 )
 
 from folium.vector_layers import PolyLine, path_options
-
 
 from jinja2 import Template
 
@@ -566,11 +560,7 @@
 
     def __init__(self, data, style_function=None, highlight_function=None,  # noqa
                  name=None, overlay=True, control=True, show=True,
-<<<<<<< HEAD
                  smooth_factor=None, tooltip=None, embed=True, dynamic=None, popup=None):
-=======
-                 smooth_factor=None, tooltip=None, embed=True, popup=None):
->>>>>>> 6ee1cf78
         super(GeoJson, self).__init__(name=name, overlay=overlay,
                                       control=control, show=show)
         self._name = 'GeoJson'
@@ -610,10 +600,7 @@
         elif tooltip is not None:
             self.add_child(Tooltip(tooltip))
         if popup is not None:
-<<<<<<< HEAD
-=======
             self.popup = True
->>>>>>> 6ee1cf78
             self.add_child(popup)
 
         self.parent_map = None
@@ -656,8 +643,6 @@
         self._validate_function(self.highlight_function, 'highlight_function')
 
 
-
-
     def convert_to_feature_collection(self):
         """Convert data into a FeatureCollection if it is not already."""
         if self.data["type"] == "FeatureCollection":
@@ -672,8 +657,8 @@
         # Catch case when GeoJSON is just a single Feature or a geometry.
         if "geometry" not in self.data.keys():
             # Catch case when GeoJSON is just a geometry.
-            self.data = {"type": "Feature", "geometry": self.data}
-        self.data = {"type": "FeatureCollection", "features": [self.data]}
+            self.data = {'type': 'Feature', 'geometry': self.data}
+        self.data = {'type': 'FeatureCollection', 'features': [self.data]}
 
     def _validate_function(self, func, name):
         """
@@ -1118,139 +1103,6 @@
             """).render(this=self)), name=self.get_name() + "tablestyle"
         )
 
-<<<<<<< HEAD
-=======
-class GeoJsonDetail(MacroElement):
-
-    """
-    Base class for GeoJsonTooltip and GeoJsonPopup to inherit methods and
-    template structure from. Not for direct usage.
-
-    """
-    base_template = u"""
-    function(layer){
-    let div = L.DomUtil.create('div');
-    {% if this.fields %}
-    let handleObject = feature=>typeof(feature)=='object' ? JSON.stringify(feature) : feature;
-    let fields = {{ this.fields | tojson | safe }};
-    let aliases = {{ this.aliases | tojson | safe }};
-    let table = '<table>' +
-        String(
-        fields.map(
-        (v,i)=>
-        `<tr>{% if this.labels %}
-            <th>${aliases[i]{% if this.localize %}.toLocaleString(){% endif %}}</th>
-            {% endif %}
-            <td>${handleObject(layer.feature.properties[v]){% if this.localize %}.toLocaleString(){% endif %}}</td>
-        </tr>`).join(''))
-    +'</table>';
-    div.innerHTML=table;
-    {% endif %}
-    {% if this.vegalite %}
-    let mapValue = layer.feature.properties['{{ this.map_key }}']
-    let dataKey = '{{this.data_key }}'
-    Object.keys({{ this._parent.get_name() }}datasets).forEach(function(k){
-    {{ this._parent.get_name() }}spec['datasets'][k]={{ this._parent.get_name() }}datasets[k].filter(
-        o=>o[dataKey]===mapValue)
-    })
-    let chartembed = L.DomUtil.create('div','foliumchart')
-    div.appendChild(chartembed)
-    vegaEmbed(chartembed, {{ this._parent.get_name()}}spec)
-    {% endif %}
-    return div
-    }
-    """
-
-    def __init__(self, fields, aliases=None, labels=True, localize=False, style=None, class_name="geojsondetail",
-                 vegalite=None, map_key=None, data_key=None):
-        super(GeoJsonDetail, self).__init__()
-        assert isinstance(fields, (list, tuple)), 'Please pass a list or ' \
-                                                  'tuple to fields.'
-        if aliases is not None:
-            assert isinstance(aliases, (list, tuple))
-            assert len(fields) == len(aliases), 'fields and aliases must have' \
-                                                ' the same length.'
-        assert isinstance(labels, bool), 'labels requires a boolean value.'
-        assert isinstance(localize, bool), 'localize must be bool.'
-        self._name = "GeoJsonDetail"
-        self.fields = fields
-        self.aliases = aliases if aliases is not None else fields
-        self.labels = labels
-        self.localize = localize
-        self.class_name = class_name
-        self.style = style
-
-        for chart_arg in [vegalite, map_key, data_key]:
-            if chart_arg is not None:
-                if not all([vegalite, map_key, data_key]):
-                    raise ValueError("Pass all 3 arguments (vegalite, map_key, and data_key) to embed a Vega-Lite spec"
-                                     " in this GeoJson layer.")
-        if vegalite is not None:
-            if not isinstance(vegalite, VegaLite):
-                raise ValueError("Pass a folium VegaLite object to the vegalite argument.")
-            self.vegalite = vegalite
-            self.map_key = map_key
-            self.data_key = data_key
-            self.datasets = vegalite.data.pop('datasets')
-            self.spec = vegalite.data
-            self.spec['datasets'] = []
-
-        if style:
-            assert isinstance(style, str) and len(style.split(':')) > 1, \
-                'Pass a valid inline HTML style property string to style.'
-            self.style = style
-            # noqa outside of type checking.
-
-    def warn_for_geometry_collections(self):
-        """Checks for GeoJson GeometryCollection features to warn user about incompatibility."""
-        geom_collections = [
-            feature.get('properties') if feature.get('properties') is not None else key
-            for key, feature in enumerate(self._parent.data['features'])
-            if feature['geometry']['type'] == 'GeometryCollection'
-        ]
-        if any(geom_collections):
-            warnings.warn(
-                "GeoJsonTooltip is not configured to render tooltips for GeoJson GeometryCollection geometries. "
-                "Please consider reworking these features: {} to MultiPolygon for full functionality.\n"
-                "https://tools.ietf.org/html/rfc7946#page-9".format(geom_collections), UserWarning)
-
-    def render(self, **kwargs):
-        """Renders the HTML representation of the element."""
-        figure = self.get_root()
-        if isinstance(self._parent, GeoJson):
-            keys = tuple(self._parent.data['features'][0]['properties'].keys())
-            self.warn_for_geometry_collections()
-        elif isinstance(self._parent, TopoJson):
-            obj_name = self._parent.object_path.split('.')[-1]
-            keys = tuple(self._parent.data['objects'][obj_name][
-                             'geometries'][0]['properties'].keys())
-        else:
-            raise TypeError('You cannot add a {} to anything other '
-                            'than a GeoJson or TopoJson object.'.format(self._name))
-        keys = tuple(x for x in keys if x not in ('style', 'highlight'))
-        for value in self.fields:
-            assert value in keys, ('The field {} is not available in the data. '
-                                   'Choose from: {}.'.format(value, keys))
-        figure.header.add_child(Element(
-            Template(u"""
-                    <style>
-                        .{{ this.class_name }} {
-                            {{ this.style }}
-                        }
-                       .{{ this.class_name }} table{
-                            margin: auto;
-                        }
-                        .{{ this.class_name }} tr{
-                            text-align: left;
-                        }
-                        .{{ this.class_name }} th{
-                            padding: 2px; padding-right: 8px;
-                        }
-                    </style>
-            """).render(this=self)), name=self.get_name() + "tablestyle"
-        )
-
->>>>>>> 6ee1cf78
         if hasattr(self, 'vegalite'):
             figure.header.add_child(JavascriptLink("https://cdn.jsdelivr.net/npm/vega@3"))
             figure.header.add_child(JavascriptLink("https://cdn.jsdelivr.net/npm/vega-lite@2"))
@@ -1401,7 +1253,6 @@
         self._name = "GeoJsonPopup"
         kwargs.update({'class_name': self.class_name})
         self.popup_options = {camelize(key): value for key, value in kwargs.items()}
-<<<<<<< HEAD
 
 
 class DynamicGeoJson(MacroElement):
@@ -1493,8 +1344,6 @@
         self.pattern = url_pattern
         self.order = order
         self.delimiter = delimiter
-=======
->>>>>>> 6ee1cf78
 
 
 class Choropleth(FeatureGroup):
