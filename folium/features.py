--- conflicted
+++ resolved
@@ -11,11 +11,7 @@
 import operator
 
 from branca.colormap import LinearColormap, StepColormap
-<<<<<<< HEAD
-from branca.element import Element, Figure, JavascriptLink, MacroElement, CssLink
-=======
 from branca.element import (Element, Figure, JavascriptLink, MacroElement, CssLink)
->>>>>>> e9fc8f03
 from branca.utilities import color_brewer
 
 from folium.folium import Map
@@ -29,10 +25,7 @@
     none_min,
     parse_options,
     camelize,
-<<<<<<< HEAD
     get_obj_in_upper_tree,
-=======
->>>>>>> e9fc8f03
 )
 
 from folium.vector_layers import PolyLine, path_options
@@ -560,29 +553,6 @@
             }});
         {%- endif %}
         {% endmacro %}
-<<<<<<< HEAD
-        """
-    )  # noqa
-
-    def __init__(
-        self,
-        data,
-        style_function=None,
-        name=None,
-        overlay=True,
-        control=True,
-        show=True,
-        smooth_factor=None,
-        highlight_function=None,
-        tooltip=None,
-        dynamic=None,
-        popup=None,
-    ):
-        super(GeoJson, self).__init__(
-            name=name, overlay=overlay, control=control, show=show
-        )
-        self._name = "GeoJson"
-=======
         """)  # noqa
 
     def __init__(self, data, style_function=None, highlight_function=None,  # noqa
@@ -591,7 +561,6 @@
         super(GeoJson, self).__init__(name=name, overlay=overlay,
                                       control=control, show=show)
         self._name = 'GeoJson'
->>>>>>> e9fc8f03
         self.embed = embed
         self.embed_link = None
         self.json = None
@@ -645,13 +614,7 @@
                 data = data.to_crs(epsg="4326")
             return json.loads(json.dumps(data.__geo_interface__))
         else:
-<<<<<<< HEAD
-            raise ValueError(
-                "Cannot render objects with any missing geometries. {!r}".format(data)
-            )
-=======
             raise ValueError('Cannot render objects with any missing geometries. {!r}'.format(data))
->>>>>>> e9fc8f03
 
         self.style_function = style_function or (lambda x: {})
 
@@ -660,13 +623,8 @@
 
         self.smooth_factor = smooth_factor
 
-<<<<<<< HEAD
-        self._validate_function(self.style_function, "style_function")
-        self._validate_function(self.highlight_function, "highlight_function")
-=======
         self._validate_function(self.style_function, 'style_function')
         self._validate_function(self.highlight_function, 'highlight_function')
->>>>>>> e9fc8f03
 
         if isinstance(tooltip, (GeoJsonTooltip, Tooltip)):
             self.add_child(tooltip)
@@ -1012,10 +970,6 @@
     template structure from. Not for direct usage.
 
     """
-<<<<<<< HEAD
-
-=======
->>>>>>> e9fc8f03
     base_template = u"""
     function(layer){
     let div = L.DomUtil.create('div');
@@ -1050,31 +1004,6 @@
     }
     """
 
-<<<<<<< HEAD
-    def __init__(
-        self,
-        fields,
-        aliases=None,
-        labels=True,
-        localize=False,
-        style=None,
-        class_name="geojsondetail",
-        vegalite=None,
-        map_key=None,
-        data_key=None,
-    ):
-        super(GeoJsonDetail, self).__init__()
-        assert isinstance(fields, (list, tuple)), (
-            "Please pass a list or " "tuple to fields."
-        )
-        if aliases is not None:
-            assert isinstance(aliases, (list, tuple))
-            assert len(fields) == len(aliases), (
-                "fields and aliases must have" " the same length."
-            )
-        assert isinstance(labels, bool), "labels requires a boolean value."
-        assert isinstance(localize, bool), "localize must be bool."
-=======
     def __init__(self, fields, aliases=None, labels=True, localize=False, style=None, class_name="geojsondetail",
                  vegalite=None, map_key=None, data_key=None):
         super(GeoJsonDetail, self).__init__()
@@ -1086,7 +1015,6 @@
                                                 ' the same length.'
         assert isinstance(labels, bool), 'labels requires a boolean value.'
         assert isinstance(localize, bool), 'localize must be bool.'
->>>>>>> e9fc8f03
         self._name = "GeoJsonDetail"
         self.fields = fields
         self.aliases = aliases if aliases is not None else fields
@@ -1098,28 +1026,6 @@
         for chart_arg in [vegalite, map_key, data_key]:
             if chart_arg is not None:
                 if not all([vegalite, map_key, data_key]):
-<<<<<<< HEAD
-                    raise ValueError(
-                        "Pass all 3 arguments (vegalite, map_key, and data_key) to embed a Vega-Lite spec"
-                        " in this GeoJson layer."
-                    )
-        if vegalite is not None:
-            if not isinstance(vegalite, VegaLite):
-                raise ValueError(
-                    "Pass a folium VegaLite object to the vegalite argument."
-                )
-            self.vegalite = vegalite
-            self.map_key = map_key
-            self.data_key = data_key
-            self.datasets = vegalite.data.pop("datasets")
-            self.spec = vegalite.data
-            self.spec["datasets"] = []
-
-        if style:
-            assert (
-                isinstance(style, str) and len(style.split(":")) > 1
-            ), "Pass a valid inline HTML style property string to style."
-=======
                     raise ValueError("Pass all 3 arguments (vegalite, map_key, and data_key) to embed a Vega-Lite spec"
                                      " in this GeoJson layer.")
         if vegalite is not None:
@@ -1135,65 +1041,26 @@
         if style:
             assert isinstance(style, str) and len(style.split(':')) > 1, \
                 'Pass a valid inline HTML style property string to style.'
->>>>>>> e9fc8f03
             self.style = style
             # noqa outside of type checking.
 
     def warn_for_geometry_collections(self):
         """Checks for GeoJson GeometryCollection features to warn user about incompatibility."""
         geom_collections = [
-<<<<<<< HEAD
-            feature.get("properties") if feature.get("properties") is not None else key
-            for key, feature in enumerate(self._parent.data["features"])
-            if feature["geometry"]["type"] == "GeometryCollection"
-=======
             feature.get('properties') if feature.get('properties') is not None else key
             for key, feature in enumerate(self._parent.data['features'])
             if feature['geometry']['type'] == 'GeometryCollection'
->>>>>>> e9fc8f03
         ]
         if any(geom_collections):
             warnings.warn(
                 "GeoJsonTooltip is not configured to render tooltips for GeoJson GeometryCollection geometries. "
                 "Please consider reworking these features: {} to MultiPolygon for full functionality.\n"
-<<<<<<< HEAD
-                "https://tools.ietf.org/html/rfc7946#page-9".format(geom_collections),
-                UserWarning,
-            )
-=======
                 "https://tools.ietf.org/html/rfc7946#page-9".format(geom_collections), UserWarning)
->>>>>>> e9fc8f03
 
     def render(self, **kwargs):
         """Renders the HTML representation of the element."""
         figure = self.get_root()
         if isinstance(self._parent, GeoJson):
-<<<<<<< HEAD
-            keys = tuple(self._parent.data["features"][0]["properties"].keys())
-            self.warn_for_geometry_collections()
-        elif isinstance(self._parent, TopoJson):
-            obj_name = self._parent.object_path.split(".")[-1]
-            keys = tuple(
-                self._parent.data["objects"][obj_name]["geometries"][0][
-                    "properties"
-                ].keys()
-            )
-        else:
-            raise TypeError(
-                "You cannot add a {} to anything other "
-                "than a GeoJson or TopoJson object.".format(self._name)
-            )
-        keys = tuple(x for x in keys if x not in ("style", "highlight"))
-        for value in self.fields:
-            assert value in keys, (
-                "The field {} is not available in the data. "
-                "Choose from: {}.".format(value, keys)
-            )
-        figure.header.add_child(
-            Element(
-                Template(
-                    u"""
-=======
             keys = tuple(self._parent.data['features'][0]['properties'].keys())
             self.warn_for_geometry_collections()
         elif isinstance(self._parent, TopoJson):
@@ -1209,7 +1076,6 @@
                                    'Choose from: {}.'.format(value, keys))
         figure.header.add_child(Element(
             Template(u"""
->>>>>>> e9fc8f03
                     <style>
                         .{{ this.class_name }} {
                             {{ this.style }}
@@ -1224,35 +1090,6 @@
                             padding: 2px; padding-right: 8px;
                         }
                     </style>
-<<<<<<< HEAD
-            """
-                ).render(this=self)
-            ),
-            name=self.get_name() + "tablestyle",
-        )
-
-        if hasattr(self, "vegalite"):
-            figure.header.add_child(
-                JavascriptLink("https://cdn.jsdelivr.net/npm/vega@3")
-            )
-            figure.header.add_child(
-                JavascriptLink("https://cdn.jsdelivr.net/npm/vega-lite@2")
-            )
-            figure.header.add_child(
-                CssLink(
-                    "https://cdnjs.cloudflare.com/ajax/libs/vega-embed/3.20.0/vega-embed.css"
-                )
-            )
-            figure.header.add_child(
-                JavascriptLink(
-                    "https://cdnjs.cloudflare.com/ajax/libs/vega-embed/3.20.0/vega-embed.js"
-                )
-            )
-            figure.header.add_child(
-                Element(
-                    Template(
-                        u"""
-=======
             """).render(this=self)), name=self.get_name() + "tablestyle"
         )
 
@@ -1265,20 +1102,12 @@
             )
             figure.header.add_child(
                 Element(Template(u"""
->>>>>>> e9fc8f03
                 <script type='text/javascript'>
                     let {{ this._parent.get_name() }}spec = {{ this.spec | tojson | safe }};
 
                     const {{ this._parent.get_name() }}datasets = {{ this.datasets | tojson | safe }};
                 </script>
-<<<<<<< HEAD
-                """
-                    ).render(this=self)
-                ),
-                name=self._parent.get_name() + "speccomponents",
-=======
                 """).render(this=self)), name=self._parent.get_name() + "speccomponents"
->>>>>>> e9fc8f03
             )
         super(GeoJsonDetail, self).render()
 
@@ -1331,46 +1160,6 @@
     # Provide fields, with labels off and fixed tooltip positions.
     >>> GeoJsonTooltip(fields=('CNTY_NM',), labels=False, sticky=False)
     """
-<<<<<<< HEAD
-
-    _template = Template(
-        u"""
-    {% macro script(this, kwargs) %}
-    {{ this._parent.get_name() }}.bindTooltip("""
-        + GeoJsonDetail.base_template
-        + u""",{{ this.tooltip_options | tojson | safe }})
-                     {% endmacro %}
-                     """
-    )
-
-    def __init__(
-        self,
-        fields,
-        aliases=None,
-        labels=True,
-        vegalite=None,
-        map_key=None,
-        data_key=None,
-        localize=False,
-        style=None,
-        class_name="foliumtooltip",
-        sticky=True,
-        **kwargs
-    ):
-        super(GeoJsonTooltip, self).__init__(
-            fields=fields,
-            aliases=aliases,
-            labels=labels,
-            localize=localize,
-            vegalite=vegalite,
-            map_key=map_key,
-            data_key=data_key,
-            class_name=class_name,
-            style=style,
-        )
-        self._name = "GeoJsonTooltip"
-        kwargs.update({"sticky": sticky, "class_name": class_name})
-=======
     _template = Template(u"""
     {% macro script(this, kwargs) %}
     {{ this._parent.get_name() }}.bindTooltip(""" + GeoJsonDetail.base_template +
@@ -1387,7 +1176,6 @@
         )
         self._name = 'GeoJsonTooltip'
         kwargs.update({'sticky': sticky, 'class_name': class_name})
->>>>>>> e9fc8f03
         self.tooltip_options = {camelize(key): kwargs[key] for key in kwargs.keys()}
 
 
@@ -1440,43 +1228,6 @@
                                 ).add_to(gjson)
     """
 
-<<<<<<< HEAD
-    _template = Template(
-        u"""
-        {% macro script(this, kwargs) %}
-        {{ this._parent.get_name() }}.bindPopup("""
-        + GeoJsonDetail.base_template
-        + u""",{{ this.popup_options | tojson | safe }})
-                         {% endmacro %}"""
-    )
-
-    def __init__(
-        self,
-        fields=None,
-        aliases=None,
-        labels=True,
-        style="margin: auto;",
-        vegalite=None,
-        map_key=None,
-        data_key=None,
-        class_name="foliumpopup",
-        localize=True,
-        **kwargs
-    ):
-        super(GeoJsonPopup, self).__init__(
-            fields=fields,
-            aliases=aliases,
-            labels=labels,
-            localize=localize,
-            vegalite=vegalite,
-            map_key=map_key,
-            data_key=data_key,
-            class_name=class_name,
-            style=style,
-        )
-        self._name = "GeoJsonPopup"
-        kwargs.update({"class_name": self.class_name})
-=======
     _template = Template(u"""
         {% macro script(this, kwargs) %}
         {{ this._parent.get_name() }}.bindPopup(""" +
@@ -1491,7 +1242,6 @@
                                            style=style)
         self._name = "GeoJsonPopup"
         kwargs.update({'class_name': self.class_name})
->>>>>>> e9fc8f03
         self.popup_options = {camelize(key): value for key, value in kwargs.items()}
 
 
