--- conflicted
+++ resolved
@@ -44,18 +44,11 @@
     _template = Template(u"""
             {% macro script(this, kwargs) %}
 
-<<<<<<< HEAD
-            (function(){
-                var data = {{this._data}};
-                var map = {{this._parent.get_name()}};
-                var cluster = L.markerClusterGroup({{ this.options }});
-=======
             var {{ this.get_name() }} = (function(){
                 {{this._callback}}
 
                 var data = {{ this._data }};
-                var cluster = L.markerClusterGroup();
->>>>>>> 19bde41e
+                var cluster = L.markerClusterGroup({{ this.options }});
 
                 for (var i = 0; i < data.length; i++) {
                     var row = data[i];
